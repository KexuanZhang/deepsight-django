# from langchain.chat_models import ChatOpenAI
from langchain_openai import ChatOpenAI, OpenAIEmbeddings
from langchain.vectorstores import FAISS
from langchain.text_splitter import RecursiveCharacterTextSplitter
from langchain.chains import RetrievalQA
from langchain.schema import Document
from langchain.prompts import PromptTemplate
import os

from langchain.chains import ConversationalRetrievalChain

class RAGChatbot:
    def __init__(self, kb_items, chat_history=None):
        openai_key = os.getenv("OPENAI_API_KEY")
        self.llm = ChatOpenAI(model_name="gpt-4o-mini", openai_api_key=openai_key)
        self.embeddings = OpenAIEmbeddings(openai_api_key=openai_key)
        self.chat_history = chat_history or []

<<<<<<< HEAD
        # Convert KB files into LangChain Documents
        docs = []
        for item in kb_items:
            docs.append(
                Document(
                    page_content=item["content"],
                    metadata={"title": item.get("title", "Document")},
                )
            )

        # Text splitting
        splitter = RecursiveCharacterTextSplitter(chunk_size=1000, chunk_overlap=100)
        chunks = splitter.split_documents(docs)

        # Create FAISS vector store
        self.vectordb = FAISS.from_documents(chunks, self.embeddings)
        self.retriever = self.vectordb.as_retriever()
=======
        # Load docs and split
        docs = [
            Document(page_content=item["content"], metadata={"title": item.get("title", "Document")})
            for item in kb_items
        ]
        chunks = RecursiveCharacterTextSplitter(chunk_size=1000, chunk_overlap=100).split_documents(docs)
        
        # Vector store
        vectordb = FAISS.from_documents(chunks, self.embeddings)
        retriever = vectordb.as_retriever()
        self.retriever = retriever
>>>>>>> 4c7a148f

        # Conversational chain
        self.chain = ConversationalRetrievalChain.from_llm(
            llm=self.llm,
<<<<<<< HEAD
            llm=self.llm,
            chain_type="stuff",
            retriever=self.retriever,
            return_source_documents=False,
=======
            retriever=retriever,
            return_source_documents=False
>>>>>>> 4c7a148f
        )
        print(f"[DEBUG] Total documents: {len(kb_items)}")
        print(f"[DEBUG] Total chunks created: {len(chunks)}")
        for i, chunk in enumerate(chunks[:5]):  # limit to first 5 for readability
            print(f"--- Chunk {i + 1} ---\n{chunk.page_content[:300]}\n")

    def ask(self, query: str) -> str:
        try:
            retrieved_docs = self.retriever.get_relevant_documents(query)
            print(f"[DEBUG] Retrieved {len(retrieved_docs)} documents for query: '{query}'")
            for i, doc in enumerate(retrieved_docs[:3]):  # show first 3 for brevity
                print(f"--- Retrieved Doc {i + 1} ---\n{doc.page_content[:300]}\n")

            result = self.chain.invoke({"question": query, "chat_history": self.chat_history})
            return result.get("answer", "I couldn’t generate a response.")
        except Exception as e:
            return f"Sorry, error during response: {str(e)}"


# class RAGChatbot:
#     def __init__(self, kb_items, chat_history=None):
#         openai_key = os.getenv("OPENAI_API_KEY")
#         # openai_key = "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"
#         self.llm = ChatOpenAI(model_name="gpt-4o", openai_api_key=openai_key)
#         self.embeddings = OpenAIEmbeddings(openai_api_key=openai_key)
#         self.chat_history = chat_history or []

#         # Convert KB files into LangChain Documents
#         docs = []
#         for item in kb_items:
#             docs.append(Document(
#                 page_content=item["content"],
#                 metadata={"title": item.get("title", "Document")}
#             ))


#         # Text splitting
#         splitter = RecursiveCharacterTextSplitter(chunk_size=1000, chunk_overlap=100)
#         chunks = splitter.split_documents(docs)

#         # Create FAISS vector store
#         self.vectordb = FAISS.from_documents(chunks, self.embeddings)
#         self.retriever = self.vectordb.as_retriever()

#         # Set up RetrievalQA chain
#         self.qa = RetrievalQA.from_chain_type(
#             llm=self.llm,
#             chain_type="stuff",
#             retriever=self.retriever,
#             return_source_documents=False
#         )

#     def ask(self, query: str) -> str:
#         try:
#             sample_docs = self.retriever.get_relevant_documents(query)
#             history_text = "\n".join(
#                 f"{role.title()}: {msg}" for role, msg in self.chat_history[-10:]
#             )
#             print("!!!history", history_text)
#             result = self.qa.invoke({"query": query})
#             # prompt = f"{history_text}\nUser: {query}\nAssistant:"
#             # print("!!!prompt", prompt)
#             # result = self.qa.invoke({"query": prompt})
#             return result.get("result", "I apologize, but I couldn't generate a response. Please try again.")
#         except Exception as e:
#             return f"Sorry, I encountered an error while processing your question: {str(e)}"



class SuggestionRAGAgent:
    def __init__(self):
        self.llm = ChatOpenAI(model_name="gpt-4o", temperature=0.7)

    def generate_suggestions(self, chat_history: str):
        prompt = PromptTemplate.from_template("""
        You are a helpful AI research assistant. Based on the following conversation history between a user and assistant, suggest 3 helpful, relevant follow-up questions the user might ask next.

        Conversation History:
        {chat_history}

        Suggested Questions:
        1.
        2.
        3.
        """)
        try:
            response = self.llm.invoke(prompt.format(chat_history=chat_history))
            raw_output = response.content.strip()
            lines = raw_output.split("\n")
            cleaned = [line.split(".", 1)[-1].strip() for line in lines if line.strip()]
            return cleaned
        except Exception as e:
            return ["Summarize the conversation", "What are the next steps?", "Can you clarify the key findings?", "What insights stand out?"]<|MERGE_RESOLUTION|>--- conflicted
+++ resolved
@@ -16,25 +16,6 @@
         self.embeddings = OpenAIEmbeddings(openai_api_key=openai_key)
         self.chat_history = chat_history or []
 
-<<<<<<< HEAD
-        # Convert KB files into LangChain Documents
-        docs = []
-        for item in kb_items:
-            docs.append(
-                Document(
-                    page_content=item["content"],
-                    metadata={"title": item.get("title", "Document")},
-                )
-            )
-
-        # Text splitting
-        splitter = RecursiveCharacterTextSplitter(chunk_size=1000, chunk_overlap=100)
-        chunks = splitter.split_documents(docs)
-
-        # Create FAISS vector store
-        self.vectordb = FAISS.from_documents(chunks, self.embeddings)
-        self.retriever = self.vectordb.as_retriever()
-=======
         # Load docs and split
         docs = [
             Document(page_content=item["content"], metadata={"title": item.get("title", "Document")})
@@ -46,20 +27,12 @@
         vectordb = FAISS.from_documents(chunks, self.embeddings)
         retriever = vectordb.as_retriever()
         self.retriever = retriever
->>>>>>> 4c7a148f
 
         # Conversational chain
         self.chain = ConversationalRetrievalChain.from_llm(
             llm=self.llm,
-<<<<<<< HEAD
-            llm=self.llm,
-            chain_type="stuff",
-            retriever=self.retriever,
-            return_source_documents=False,
-=======
             retriever=retriever,
             return_source_documents=False
->>>>>>> 4c7a148f
         )
         print(f"[DEBUG] Total documents: {len(kb_items)}")
         print(f"[DEBUG] Total chunks created: {len(chunks)}")
