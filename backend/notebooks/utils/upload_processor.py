--- conflicted
+++ resolved
@@ -34,7 +34,6 @@
     FileValidator = None
     settings = None
 
-<<<<<<< HEAD
 # Marker imports with lazy loading
 marker_imports = {}
 
@@ -60,8 +59,6 @@
             logging.getLogger(__name__).warning(f"Marker not available: {e}")
             marker_imports = {'available': False}
     return marker_imports
-=======
->>>>>>> b080f2cc
 
 class UploadProcessor:
     """Handles immediate processing of uploaded files."""
@@ -79,12 +76,8 @@
 
         # Initialize whisper model lazily
         self._whisper_model = None
-<<<<<<< HEAD
         self._marker_models = None
         
-=======
-
->>>>>>> b080f2cc
         # Track upload statuses in memory (in production, use Redis or database)
         self._upload_statuses = {}
 
@@ -97,7 +90,6 @@
             message += f": {details}"
 
         getattr(self.logger, level)(message)
-<<<<<<< HEAD
     
     def _detect_device(self):
         """
@@ -239,9 +231,6 @@
                 self._marker_models = None
         return self._marker_models
     
-=======
-
->>>>>>> b080f2cc
     @property
     def whisper_model(self):
         """Lazy load whisper model."""
@@ -414,15 +403,11 @@
                 metadata=file_metadata,
                 processing_stage="immediate",
             )
-<<<<<<< HEAD
             
             # Handle marker extraction post-processing if needed
             if 'marker_extraction_result' in processing_result:
                 self._post_process_marker_extraction(file_id, processing_result['marker_extraction_result'])
             
-=======
-
->>>>>>> b080f2cc
             # Update final status
             if upload_file_id:
                 self._update_upload_status(
@@ -504,19 +489,11 @@
         self, file_path: str, file_metadata: Dict[str, Any]
     ) -> Dict[str, Any]:
         """Process file based on its type."""
-<<<<<<< HEAD
         file_extension = file_metadata.get('file_extension', '').lower()
         
         if file_extension == '.pdf':
             return self._process_pdf_marker(file_path, file_metadata)
         elif file_extension in ['.mp3', '.wav', '.m4a']:
-=======
-        file_extension = file_metadata.get("file_extension", "").lower()
-
-        if file_extension == ".pdf":
-            return self._process_pdf_immediate(file_path, file_metadata)
-        elif file_extension in [".mp3", ".wav", ".m4a"]:
->>>>>>> b080f2cc
             return self._process_audio_immediate(file_path, file_metadata)
         elif file_extension in [".mp4", ".avi", ".mov"]:
             return self._process_video_immediate(file_path, file_metadata)
@@ -526,22 +503,14 @@
             return self._process_presentation_immediate(file_path, file_metadata)
         else:
             return {
-                "content": f"File type {file_extension} is supported but no immediate processing available.",
-                "metadata": {},
-                "features_available": [],
-                "processing_time": "immediate",
-            }
-<<<<<<< HEAD
+                'content': f"File type {file_extension} is supported but no immediate processing available.",
+                'metadata': {},
+                'features_available': [],
+                'processing_time': 'immediate'
+            }
     
     def _process_pdf_marker(self, file_path: str, file_metadata: Dict) -> Dict[str, Any]:
         """PDF text extraction using marker package with native image output."""
-=======
-
-    def _process_pdf_immediate(
-        self, file_path: str, file_metadata: Dict
-    ) -> Dict[str, Any]:
-        """Quick PDF text extraction using PyMuPDF."""
->>>>>>> b080f2cc
         try:
             marker_imports = get_marker_imports()
             if not marker_imports.get('available'):
@@ -666,23 +635,17 @@
             doc = fitz.open(file_path)
             content = ""
 
+
             # Extract basic metadata
             pdf_metadata = {
-<<<<<<< HEAD
                 'page_count': doc.page_count,
                 'title': doc.metadata.get('title', ''),
                 'author': doc.metadata.get('author', ''),
                 'creation_date': doc.metadata.get('creationDate', ''),
                 'modification_date': doc.metadata.get('modDate', ''),
                 'processing_method': 'pymupdf_fallback'
-=======
-                "page_count": doc.page_count,
-                "title": doc.metadata.get("title", ""),
-                "author": doc.metadata.get("author", ""),
-                "creation_date": doc.metadata.get("creationDate", ""),
-                "modification_date": doc.metadata.get("modDate", ""),
->>>>>>> b080f2cc
-            }
+            }
+
 
             # Extract text from all pages
             for page_num in range(doc.page_count):
@@ -691,11 +654,14 @@
                 page_text = page.get_text()
                 content += page_text
 
+
             doc.close()
+
 
             # Check if content extraction was successful
             if not content.strip():
                 content = f"PDF document '{file_metadata['filename']}' appears to be image-based or empty. Text extraction may require OCR processing."
+
 
             return {
                 "content": content,
@@ -707,6 +673,7 @@
                 ],
                 "processing_time": "immediate",
             }
+
 
         except Exception as e:
             raise Exception(f"PDF processing failed: {str(e)}")
@@ -968,7 +935,6 @@
                 "size": int(format_info.get("size", 0)),
             }
         except Exception:
-<<<<<<< HEAD
             return {'error': 'Could not extract video metadata'}
     
     def _get_device_info(self):
@@ -1227,7 +1193,4 @@
                     import shutil
                     shutil.rmtree(temp_marker_dir)
                 except Exception as cleanup_error:
-                    self.log_operation("marker_cleanup_warning", f"Could not clean up temp marker directory: {cleanup_error}", "warning")
-=======
-            return {"error": "Could not extract video metadata"}
->>>>>>> b080f2cc
+                    self.log_operation("marker_cleanup_warning", f"Could not clean up temp marker directory: {cleanup_error}", "warning")