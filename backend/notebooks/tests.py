import tempfile
import os
from unittest.mock import patch, MagicMock
from django.test import TestCase, override_settings
from django.contrib.auth import get_user_model
from django.core.files.uploadedfile import SimpleUploadedFile
from django.urls import reverse
from rest_framework.test import APITestCase
from rest_framework import status

from .models import Notebook, Source, KnowledgeBaseItem, KnowledgeItem, URLProcessingResult
from .utils.file_validator import FileValidator
from .utils.file_storage import FileStorageService

User = get_user_model()


class NotebookModelTests(TestCase):
    """Test cases for Notebook model."""

    def setUp(self):
        self.user = User.objects.create_user(
            username="testuser", email="test@example.com", password="testpass123"
        )

    def test_notebook_creation(self):
        """Test notebook creation."""
        notebook = Notebook.objects.create(
            user=self.user, name="Test Notebook", description="Test description"
        )

        self.assertEqual(notebook.user, self.user)
        self.assertEqual(notebook.name, "Test Notebook")
        self.assertEqual(str(notebook), "Test Notebook")

    def test_notebook_ordering(self):
        """Test notebook ordering by creation date."""
        notebook1 = Notebook.objects.create(user=self.user, name="First")
        notebook2 = Notebook.objects.create(user=self.user, name="Second")

        notebooks = list(Notebook.objects.all())
        self.assertEqual(notebooks[0], notebook2)  # Most recent first
        self.assertEqual(notebooks[1], notebook1)


<<<<<<< HEAD
class SourceModelTests(TestCase):
    """Test cases for Source model."""
    
=======
class KnowledgeBaseItemModelTests(TestCase):
    """Test cases for KnowledgeBaseItem model."""

>>>>>>> b080f2cc
    def setUp(self):
        self.user = User.objects.create_user(
            username="testuser", email="test@example.com", password="testpass123"
        )
<<<<<<< HEAD
        self.notebook = Notebook.objects.create(
            user=self.user,
            name="Test Notebook"
        )
    
    def test_source_creation(self):
        """Test source creation."""
        source = Source.objects.create(
            notebook=self.notebook,
            source_type="file",
            title="test.pdf",
            processing_status="pending"
        )
        
        self.assertEqual(source.notebook, self.notebook)
        self.assertEqual(source.source_type, "file")
        self.assertEqual(source.title, "test.pdf")


class URLProcessingResultTests(TestCase):
    """Test cases for URLProcessingResult model."""
    
    def setUp(self):
        self.user = User.objects.create_user(
            username='testuser',
            email='test@example.com', 
            password='testpass123'
        )
        self.notebook = Notebook.objects.create(
            user=self.user,
            name="Test Notebook"
        )
        self.source = Source.objects.create(
            notebook=self.notebook,
            source_type="url",
            title="https://example.com",
            processing_status="done"
        )
    
    def test_url_processing_result_creation(self):
        """Test URLProcessingResult creation."""
        result = URLProcessingResult.objects.create(
            source=self.source,
            content_md="# Test Content\n\nThis is test content.",
        )
        
        self.assertEqual(result.source, self.source)
        self.assertEqual(result.content_md, "# Test Content\n\nThis is test content.")
        self.assertIsNone(result.downloaded_file)


class FileValidatorTests(TestCase):
    """Test cases for FileValidator."""
    
    def setUp(self):
        self.validator = FileValidator()
    
    def test_valid_pdf_file(self):
        """Test validation of valid PDF file."""
        test_file = SimpleUploadedFile(
            "test.pdf", 
            b"file_content", 
            content_type="application/pdf"
        )
        
        result = self.validator.validate_file(test_file)
=======

    def test_knowledge_base_item_creation(self):
        """Test knowledge base item creation."""
        kb_item = KnowledgeBaseItem.objects.create(
            user=self.user,
            title="Test Document",
            content_type="document",
            content="Test content",
            metadata={"file_size": 1024},
        )

        self.assertEqual(kb_item.user, self.user)
        self.assertEqual(kb_item.title, "Test Document")
        self.assertEqual(kb_item.content_type, "document")
        self.assertEqual(kb_item.metadata["file_size"], 1024)

    def test_knowledge_base_item_str(self):
        """Test string representation."""
        kb_item = KnowledgeBaseItem.objects.create(
            user=self.user, title="Test Document", content_type="document"
        )

        self.assertEqual(str(kb_item), "Test Document (document)")


class KnowledgeItemModelTests(TestCase):
    """Test cases for KnowledgeItem model."""

    def setUp(self):
        self.user = User.objects.create_user(
            username="testuser", email="test@example.com", password="testpass123"
        )
        self.notebook = Notebook.objects.create(user=self.user, name="Test Notebook")
        self.kb_item = KnowledgeBaseItem.objects.create(
            user=self.user, title="Test Document", content_type="document"
        )

    def test_knowledge_item_creation(self):
        """Test knowledge item creation."""
        ki = KnowledgeItem.objects.create(
            notebook=self.notebook, knowledge_base_item=self.kb_item, notes="Test notes"
        )

        self.assertEqual(ki.notebook, self.notebook)
        self.assertEqual(ki.knowledge_base_item, self.kb_item)
        self.assertEqual(ki.notes, "Test notes")

    def test_knowledge_item_validation(self):
        """Test knowledge item validation for same user."""
        # Should work with same user
        ki = KnowledgeItem(notebook=self.notebook, knowledge_base_item=self.kb_item)
        ki.clean()  # Should not raise

        # Should fail with different user
        other_user = User.objects.create_user(
            username="otheruser", email="other@example.com", password="testpass123"
        )
        other_kb_item = KnowledgeBaseItem.objects.create(
            user=other_user, title="Other Document", content_type="document"
        )

        ki_invalid = KnowledgeItem(
            notebook=self.notebook, knowledge_base_item=other_kb_item
        )

        with self.assertRaises(Exception):
            ki_invalid.clean()


class FileValidatorTests(TestCase):
    """Test cases for FileValidator utility."""

    def setUp(self):
        self.validator = FileValidator()

    def test_valid_file_extension(self):
        """Test validation of valid file extensions."""

        # Create a mock file object
        class MockFile:
            def __init__(self, name):
                self.name = name
                self.size = 1024
                self.content_type = "application/pdf"

        result = self.validator.validate_file(MockFile("test.pdf"))
>>>>>>> b080f2cc
        self.assertTrue(result["valid"])
        self.assertEqual(result["file_extension"], ".pdf")

    def test_invalid_file_extension(self):
<<<<<<< HEAD
        """Test validation of invalid file extension."""
        test_file = SimpleUploadedFile(
            "test.invalid", 
            b"file_content", 
            content_type="application/octet-stream"
        )
        
        result = self.validator.validate_file(test_file)
        self.assertFalse(result["valid"])
        self.assertIn("not supported", result["errors"][0])
    
    def test_empty_filename(self):
        """Test validation of empty filename."""
        test_file = SimpleUploadedFile(
            "", 
            b"file_content"
        )
        
        result = self.validator.validate_file(test_file)
        self.assertFalse(result["valid"])
        self.assertIn("Filename is required", result["errors"])
=======
        """Test validation of invalid file extensions."""

        class MockFile:
            def __init__(self, name):
                self.name = name
                self.size = 1024

        result = self.validator.validate_file(MockFile("test.exe"))
        self.assertFalse(result["valid"])
        self.assertIn("not supported", result["errors"][0])

    def test_file_size_validation(self):
        """Test file size validation."""

        class MockFile:
            def __init__(self, name, size):
                self.name = name
                self.size = size

        # Valid size
        result = self.validator.validate_file(MockFile("test.pdf", 1024))
        self.assertTrue(result["valid"])

        # Too large
        result = self.validator.validate_file(MockFile("test.pdf", 200 * 1024 * 1024))
        self.assertFalse(result["valid"])
        self.assertIn("exceeds maximum", result["errors"][0])

    def test_supported_extensions(self):
        """Test getting supported extensions."""
        extensions = self.validator.get_supported_extensions()
        self.assertIn(".pdf", extensions)
        self.assertIn(".txt", extensions)
        self.assertIn(".mp4", extensions)
>>>>>>> b080f2cc


@override_settings(MEDIA_ROOT=tempfile.mkdtemp())
class NotebookAPITests(APITestCase):
    """Test cases for Notebook API endpoints."""

    def setUp(self):
        self.user = User.objects.create_user(
            username="testuser", email="test@example.com", password="testpass123"
        )
        self.client.force_authenticate(user=self.user)

    def test_create_notebook(self):
        """Test notebook creation via API."""
        url = reverse("notebook-list-create")
        data = {"name": "Test Notebook", "description": "Test description"}

        response = self.client.post(url, data, format="json")
        self.assertEqual(response.status_code, status.HTTP_201_CREATED)
        self.assertEqual(Notebook.objects.count(), 1)

        notebook = Notebook.objects.first()
        self.assertEqual(notebook.name, "Test Notebook")
        self.assertEqual(notebook.user, self.user)

    def test_list_notebooks(self):
        """Test notebook listing via API."""
        # Create test notebooks
        Notebook.objects.create(user=self.user, name="Notebook 1")
        Notebook.objects.create(user=self.user, name="Notebook 2")

        # Create notebook for another user (should not appear)
        other_user = User.objects.create_user(
            username="other", email="other@example.com", password="pass"
        )
        Notebook.objects.create(user=other_user, name="Other Notebook")

        url = reverse("notebook-list-create")
        response = self.client.get(url)

        self.assertEqual(response.status_code, status.HTTP_200_OK)
        self.assertEqual(len(response.data), 2)
        self.assertEqual(response.data[0]["name"], "Notebook 2")  # Most recent first

    def test_retrieve_notebook(self):
        """Test notebook retrieval via API."""
        notebook = Notebook.objects.create(user=self.user, name="Test Notebook")

        url = reverse("notebook-detail", kwargs={"pk": notebook.pk})
        response = self.client.get(url)

        self.assertEqual(response.status_code, status.HTTP_200_OK)
        self.assertEqual(response.data["name"], "Test Notebook")

    def test_update_notebook(self):
        """Test notebook update via API."""
        notebook = Notebook.objects.create(user=self.user, name="Original Name")

        url = reverse("notebook-detail", kwargs={"pk": notebook.pk})
        data = {"name": "Updated Name", "description": "Updated description"}

        response = self.client.patch(url, data, format="json")
        self.assertEqual(response.status_code, status.HTTP_200_OK)

        notebook.refresh_from_db()
        self.assertEqual(notebook.name, "Updated Name")
        self.assertEqual(notebook.description, "Updated description")

    def test_delete_notebook(self):
        """Test notebook deletion via API."""
        notebook = Notebook.objects.create(user=self.user, name="Test Notebook")

        url = reverse("notebook-detail", kwargs={"pk": notebook.pk})
        response = self.client.delete(url)

        self.assertEqual(response.status_code, status.HTTP_204_NO_CONTENT)
        self.assertEqual(Notebook.objects.count(), 0)


@override_settings(MEDIA_ROOT=tempfile.mkdtemp())
class FileUploadAPITests(APITestCase):
<<<<<<< HEAD
    """Test cases for File Upload API endpoints."""
    
    def setUp(self):
        self.user = User.objects.create_user(
            username='testuser',
            email='test@example.com',
            password='testpass123'
        )
        self.client.force_authenticate(user=self.user)
        self.notebook = Notebook.objects.create(
            user=self.user,
            name="Test Notebook"
        )

    @patch('notebooks.utils.upload_processor.UploadProcessor.process_upload')
    @patch('notebooks.utils.file_storage.FileStorageService.store_processed_file')
    def test_file_upload(self, mock_store, mock_process):
        """Test file upload via API."""
        # Mock the upload processor response
        mock_process.return_value = {
            'file_id': 123,  # Use integer ID
            'status': 'completed',
            'filename': 'test.pdf'
        }
        
        # Mock file storage to return a file ID
        mock_store.return_value = 123  # Use integer ID
        
        # Create a mock knowledge base item
        kb_item = KnowledgeBaseItem.objects.create(
            user=self.user,
            title="Test Document",
            content="Test content",
            content_type="document"
        )
        # The ID will be auto-assigned by Django, so we'll use that
        
        test_file = SimpleUploadedFile(
            "test.pdf",
            b"file_content",
            content_type="application/pdf"
        )
        
        # Mock the get_object_or_404 call to return our created kb_item
        with patch('notebooks.views.get_object_or_404') as mock_get:
            mock_get.return_value = kb_item
            
            url = reverse('file-upload', kwargs={'notebook_id': self.notebook.id})
            data = {'file': test_file, 'upload_file_id': 'test-upload-id'}
            
            response = self.client.post(url, data, format='multipart')
            
            # Check response
            self.assertEqual(response.status_code, status.HTTP_201_CREATED)
            self.assertTrue(response.data['success'])
            self.assertEqual(response.data['file_id'], 123)
            
            # Check that source was created
            self.assertEqual(Source.objects.count(), 1)
            source = Source.objects.first()
            self.assertEqual(source.notebook, self.notebook)
            self.assertEqual(source.source_type, "file")
            self.assertEqual(source.title, "test.pdf")


@override_settings(MEDIA_ROOT=tempfile.mkdtemp())
class URLParsingAPITests(APITestCase):
    """Test cases for URL Parsing API endpoints."""
    
    def setUp(self):
        self.user = User.objects.create_user(
            username='testuser',
            email='test@example.com',
            password='testpass123'
        )
        self.client.force_authenticate(user=self.user)
        self.notebook = Notebook.objects.create(
            user=self.user,
            name="Test Notebook"
        )

    @patch('notebooks.utils.url_extractor.URLExtractor.process_url')
    def test_url_parse(self, mock_process_url):
        """Test URL parsing without media via API."""
        # Mock the URL extractor response
        mock_process_url.return_value = {
            'file_id': 124,  # Use integer ID
            'url': 'https://example.com',
            'status': 'completed',
            'content_preview': 'This is test content from the webpage.',
            'title': 'Example Page',
            'extraction_method': 'crawl4ai'
        }
        
        # Create a mock knowledge base item
        kb_item = KnowledgeBaseItem.objects.create(
            user=self.user,
            title="Example Page",
            content="This is test content from the webpage.",
            content_type="webpage"
        )
        # The ID will be auto-assigned by Django
        
        # Mock the get_object_or_404 call to return our created kb_item
        with patch('notebooks.views.get_object_or_404') as mock_get:
            mock_get.return_value = kb_item
            
            url = reverse('url-parse', kwargs={'notebook_id': self.notebook.id})
            data = {
                'url': 'https://example.com',
                'upload_url_id': 'test-url-upload-id'
            }
            
            response = self.client.post(url, data, format='json')
            
            # Check response
            self.assertEqual(response.status_code, status.HTTP_201_CREATED)
            self.assertTrue(response.data['success'])
            self.assertEqual(response.data['file_id'], 124)
            self.assertEqual(response.data['url'], 'https://example.com')
            self.assertEqual(response.data['title'], 'Example Page')
            self.assertEqual(response.data['extraction_method'], 'crawl4ai')
            
            # Check that source and URL result were created
            self.assertEqual(Source.objects.count(), 1)
            source = Source.objects.first()
            self.assertEqual(source.notebook, self.notebook)
            self.assertEqual(source.source_type, "url")
            self.assertEqual(source.title, "https://example.com")
            
            self.assertEqual(URLProcessingResult.objects.count(), 1)
            url_result = URLProcessingResult.objects.first()
            self.assertEqual(url_result.source, source)

    @patch('notebooks.utils.url_extractor.URLExtractor.process_url_with_media')
    def test_url_parse_with_media(self, mock_process_url_media):
        """Test URL parsing with media via API."""
        # Mock the URL extractor response for media processing
        mock_process_url_media.return_value = {
            'file_id': 125,  # Use integer ID
            'url': 'https://youtube.com/watch?v=test',
            'status': 'completed',
            'content_preview': 'Transcript of the video content...',
            'title': 'Test Video',
            'has_media': True,
            'processing_type': 'media'
        }
        
        # Create a mock knowledge base item
        kb_item = KnowledgeBaseItem.objects.create(
            user=self.user,
            title="Test Video",
            content="Transcript of the video content...",
            content_type="media"
        )
        # The ID will be auto-assigned by Django
        
        # Mock the get_object_or_404 call to return our created kb_item
        with patch('notebooks.views.get_object_or_404') as mock_get:
            mock_get.return_value = kb_item
            
            url = reverse('url-parse-media', kwargs={'notebook_id': self.notebook.id})
            data = {
                'url': 'https://youtube.com/watch?v=test',
                'extraction_strategy': 'cosine',
                'upload_url_id': 'test-media-upload-id'
            }
            
            response = self.client.post(url, data, format='json')
            
            # Check response
            self.assertEqual(response.status_code, status.HTTP_201_CREATED)
            self.assertTrue(response.data['success'])
            self.assertEqual(response.data['file_id'], 125)
            self.assertEqual(response.data['url'], 'https://youtube.com/watch?v=test')
            self.assertEqual(response.data['title'], 'Test Video')
            self.assertTrue(response.data['has_media'])
            self.assertEqual(response.data['processing_type'], 'media')
            
            # Check that source and URL result were created
            self.assertEqual(Source.objects.count(), 1)
            source = Source.objects.first()
            self.assertEqual(source.notebook, self.notebook)
            self.assertEqual(source.source_type, "url")
            self.assertEqual(source.title, "https://youtube.com/watch?v=test")
            
            self.assertEqual(URLProcessingResult.objects.count(), 1)
            url_result = URLProcessingResult.objects.first()
            self.assertEqual(url_result.source, source)

    def test_url_parse_invalid_url(self):
        """Test URL parsing with invalid URL."""
        url = reverse('url-parse', kwargs={'notebook_id': self.notebook.id})
        data = {
            'url': 'not-a-valid-url',
            'upload_url_id': 'test-url-upload-id'
        }
        
        response = self.client.post(url, data, format='json')
        
        # Check that validation fails
        self.assertEqual(response.status_code, status.HTTP_400_BAD_REQUEST)
        self.assertIn('url', response.data['details'])

    def test_url_parse_missing_url(self):
        """Test URL parsing with missing URL."""
        url = reverse('url-parse', kwargs={'notebook_id': self.notebook.id})
        data = {
            'upload_url_id': 'test-url-upload-id'
        }
        
        response = self.client.post(url, data, format='json')
        
        # Check that validation fails
        self.assertEqual(response.status_code, status.HTTP_400_BAD_REQUEST)
        self.assertIn('url', response.data['details'])

    def test_url_parse_unauthorized_notebook(self):
        """Test URL parsing with unauthorized notebook access."""
        # Create notebook for different user
        other_user = User.objects.create_user(
            username='other', email='other@example.com', password='pass'
        )
        other_notebook = Notebook.objects.create(
            user=other_user,
            name="Other Notebook"
        )
        
        url = reverse('url-parse', kwargs={'notebook_id': other_notebook.id})
        data = {
            'url': 'https://example.com',
            'upload_url_id': 'test-url-upload-id'
        }
        
        response = self.client.post(url, data, format='json')
        
        # Check that access is denied
        self.assertEqual(response.status_code, status.HTTP_404_NOT_FOUND)
=======
    """Test cases for file upload API."""

    def setUp(self):
        self.user = User.objects.create_user(
            username="testuser", email="test@example.com", password="testpass123"
        )
        self.notebook = Notebook.objects.create(user=self.user, name="Test Notebook")
        self.client.force_authenticate(user=self.user)

    def test_file_upload_success(self):
        """Test successful file upload."""
        # Create a test file
        test_content = b"This is test content"
        uploaded_file = SimpleUploadedFile(
            "test.txt", test_content, content_type="text/plain"
        )

        url = reverse("file-upload", kwargs={"notebook_id": self.notebook.id})
        data = {"file": uploaded_file}

        response = self.client.post(url, data, format="multipart")

        # Note: This test might fail in the actual environment due to missing
        # dependencies (whisper, etc.) but it tests the API structure
        self.assertIn(
            response.status_code,
            [
                status.HTTP_201_CREATED,
                status.HTTP_500_INTERNAL_SERVER_ERROR,  # Expected if dependencies missing
            ],
        )

    def test_file_upload_invalid_notebook(self):
        """Test file upload to non-existent notebook."""
        test_content = b"This is test content"
        uploaded_file = SimpleUploadedFile(
            "test.txt", test_content, content_type="text/plain"
        )

        url = reverse("file-upload", kwargs={"notebook_id": 99999})
        data = {"file": uploaded_file}

        response = self.client.post(url, data, format="multipart")
        self.assertEqual(response.status_code, status.HTTP_404_NOT_FOUND)


class FileStorageServiceTests(TestCase):
    """Test cases for FileStorageService."""

    def setUp(self):
        self.user = User.objects.create_user(
            username="testuser", email="test@example.com", password="testpass123"
        )
        self.notebook = Notebook.objects.create(user=self.user, name="Test Notebook")
        self.service = FileStorageService()

    def test_clean_filename(self):
        """Test filename cleaning."""
        # Test basic cleaning
        cleaned = self.service._clean_filename("test file.pdf")
        self.assertEqual(cleaned, "test_file.pdf")

        # Test special characters
        cleaned = self.service._clean_filename("test@#$%^&*().pdf")
        self.assertEqual(cleaned, "test________.pdf")

        # Test Windows reserved names
        cleaned = self.service._clean_filename("CON.txt")
        self.assertEqual(cleaned, "file_CON.txt")

    def test_generate_knowledge_base_paths(self):
        """Test knowledge base path generation."""
        paths = self.service._generate_knowledge_base_paths(
            user_id=self.user.id, original_filename="test file.pdf", kb_item_id="123"
        )

        self.assertIn(f"user_{self.user.id}", paths["base_dir"])
        self.assertIn("test_file_123", paths["base_dir"])
        self.assertEqual(paths["cleaned_filename"], "test_file.pdf")

    def test_content_hash_calculation(self):
        """Test content hash calculation."""
        content1 = "This is test content"
        content2 = "This is test content"
        content3 = "This is different content"

        hash1 = self.service._calculate_content_hash(content1)
        hash2 = self.service._calculate_content_hash(content2)
        hash3 = self.service._calculate_content_hash(content3)

        self.assertEqual(hash1, hash2)  # Same content should have same hash
        self.assertNotEqual(
            hash1, hash3
        )  # Different content should have different hash
        self.assertEqual(len(hash1), 64)  # SHA-256 hash should be 64 chars
>>>>>>> b080f2cc
<|MERGE_RESOLUTION|>--- conflicted
+++ resolved
@@ -43,20 +43,13 @@
         self.assertEqual(notebooks[1], notebook1)
 
 
-<<<<<<< HEAD
 class SourceModelTests(TestCase):
     """Test cases for Source model."""
     
-=======
-class KnowledgeBaseItemModelTests(TestCase):
-    """Test cases for KnowledgeBaseItem model."""
-
->>>>>>> b080f2cc
     def setUp(self):
         self.user = User.objects.create_user(
             username="testuser", email="test@example.com", password="testpass123"
         )
-<<<<<<< HEAD
         self.notebook = Notebook.objects.create(
             user=self.user,
             name="Test Notebook"
@@ -123,99 +116,10 @@
         )
         
         result = self.validator.validate_file(test_file)
-=======
-
-    def test_knowledge_base_item_creation(self):
-        """Test knowledge base item creation."""
-        kb_item = KnowledgeBaseItem.objects.create(
-            user=self.user,
-            title="Test Document",
-            content_type="document",
-            content="Test content",
-            metadata={"file_size": 1024},
-        )
-
-        self.assertEqual(kb_item.user, self.user)
-        self.assertEqual(kb_item.title, "Test Document")
-        self.assertEqual(kb_item.content_type, "document")
-        self.assertEqual(kb_item.metadata["file_size"], 1024)
-
-    def test_knowledge_base_item_str(self):
-        """Test string representation."""
-        kb_item = KnowledgeBaseItem.objects.create(
-            user=self.user, title="Test Document", content_type="document"
-        )
-
-        self.assertEqual(str(kb_item), "Test Document (document)")
-
-
-class KnowledgeItemModelTests(TestCase):
-    """Test cases for KnowledgeItem model."""
-
-    def setUp(self):
-        self.user = User.objects.create_user(
-            username="testuser", email="test@example.com", password="testpass123"
-        )
-        self.notebook = Notebook.objects.create(user=self.user, name="Test Notebook")
-        self.kb_item = KnowledgeBaseItem.objects.create(
-            user=self.user, title="Test Document", content_type="document"
-        )
-
-    def test_knowledge_item_creation(self):
-        """Test knowledge item creation."""
-        ki = KnowledgeItem.objects.create(
-            notebook=self.notebook, knowledge_base_item=self.kb_item, notes="Test notes"
-        )
-
-        self.assertEqual(ki.notebook, self.notebook)
-        self.assertEqual(ki.knowledge_base_item, self.kb_item)
-        self.assertEqual(ki.notes, "Test notes")
-
-    def test_knowledge_item_validation(self):
-        """Test knowledge item validation for same user."""
-        # Should work with same user
-        ki = KnowledgeItem(notebook=self.notebook, knowledge_base_item=self.kb_item)
-        ki.clean()  # Should not raise
-
-        # Should fail with different user
-        other_user = User.objects.create_user(
-            username="otheruser", email="other@example.com", password="testpass123"
-        )
-        other_kb_item = KnowledgeBaseItem.objects.create(
-            user=other_user, title="Other Document", content_type="document"
-        )
-
-        ki_invalid = KnowledgeItem(
-            notebook=self.notebook, knowledge_base_item=other_kb_item
-        )
-
-        with self.assertRaises(Exception):
-            ki_invalid.clean()
-
-
-class FileValidatorTests(TestCase):
-    """Test cases for FileValidator utility."""
-
-    def setUp(self):
-        self.validator = FileValidator()
-
-    def test_valid_file_extension(self):
-        """Test validation of valid file extensions."""
-
-        # Create a mock file object
-        class MockFile:
-            def __init__(self, name):
-                self.name = name
-                self.size = 1024
-                self.content_type = "application/pdf"
-
-        result = self.validator.validate_file(MockFile("test.pdf"))
->>>>>>> b080f2cc
         self.assertTrue(result["valid"])
         self.assertEqual(result["file_extension"], ".pdf")
 
     def test_invalid_file_extension(self):
-<<<<<<< HEAD
         """Test validation of invalid file extension."""
         test_file = SimpleUploadedFile(
             "test.invalid", 
@@ -237,42 +141,6 @@
         result = self.validator.validate_file(test_file)
         self.assertFalse(result["valid"])
         self.assertIn("Filename is required", result["errors"])
-=======
-        """Test validation of invalid file extensions."""
-
-        class MockFile:
-            def __init__(self, name):
-                self.name = name
-                self.size = 1024
-
-        result = self.validator.validate_file(MockFile("test.exe"))
-        self.assertFalse(result["valid"])
-        self.assertIn("not supported", result["errors"][0])
-
-    def test_file_size_validation(self):
-        """Test file size validation."""
-
-        class MockFile:
-            def __init__(self, name, size):
-                self.name = name
-                self.size = size
-
-        # Valid size
-        result = self.validator.validate_file(MockFile("test.pdf", 1024))
-        self.assertTrue(result["valid"])
-
-        # Too large
-        result = self.validator.validate_file(MockFile("test.pdf", 200 * 1024 * 1024))
-        self.assertFalse(result["valid"])
-        self.assertIn("exceeds maximum", result["errors"][0])
-
-    def test_supported_extensions(self):
-        """Test getting supported extensions."""
-        extensions = self.validator.get_supported_extensions()
-        self.assertIn(".pdf", extensions)
-        self.assertIn(".txt", extensions)
-        self.assertIn(".mp4", extensions)
->>>>>>> b080f2cc
 
 
 @override_settings(MEDIA_ROOT=tempfile.mkdtemp())
@@ -354,14 +222,11 @@
 
 @override_settings(MEDIA_ROOT=tempfile.mkdtemp())
 class FileUploadAPITests(APITestCase):
-<<<<<<< HEAD
     """Test cases for File Upload API endpoints."""
     
     def setUp(self):
         self.user = User.objects.create_user(
-            username='testuser',
-            email='test@example.com',
-            password='testpass123'
+            username="testuser", email="test@example.com", password="testpass123"
         )
         self.client.force_authenticate(user=self.user)
         self.notebook = Notebook.objects.create(
@@ -426,9 +291,7 @@
     
     def setUp(self):
         self.user = User.objects.create_user(
-            username='testuser',
-            email='test@example.com',
-            password='testpass123'
+            username="testuser", email="test@example.com", password="testpass123"
         )
         self.client.force_authenticate(user=self.user)
         self.notebook = Notebook.objects.create(
@@ -592,101 +455,4 @@
         response = self.client.post(url, data, format='json')
         
         # Check that access is denied
-        self.assertEqual(response.status_code, status.HTTP_404_NOT_FOUND)
-=======
-    """Test cases for file upload API."""
-
-    def setUp(self):
-        self.user = User.objects.create_user(
-            username="testuser", email="test@example.com", password="testpass123"
-        )
-        self.notebook = Notebook.objects.create(user=self.user, name="Test Notebook")
-        self.client.force_authenticate(user=self.user)
-
-    def test_file_upload_success(self):
-        """Test successful file upload."""
-        # Create a test file
-        test_content = b"This is test content"
-        uploaded_file = SimpleUploadedFile(
-            "test.txt", test_content, content_type="text/plain"
-        )
-
-        url = reverse("file-upload", kwargs={"notebook_id": self.notebook.id})
-        data = {"file": uploaded_file}
-
-        response = self.client.post(url, data, format="multipart")
-
-        # Note: This test might fail in the actual environment due to missing
-        # dependencies (whisper, etc.) but it tests the API structure
-        self.assertIn(
-            response.status_code,
-            [
-                status.HTTP_201_CREATED,
-                status.HTTP_500_INTERNAL_SERVER_ERROR,  # Expected if dependencies missing
-            ],
-        )
-
-    def test_file_upload_invalid_notebook(self):
-        """Test file upload to non-existent notebook."""
-        test_content = b"This is test content"
-        uploaded_file = SimpleUploadedFile(
-            "test.txt", test_content, content_type="text/plain"
-        )
-
-        url = reverse("file-upload", kwargs={"notebook_id": 99999})
-        data = {"file": uploaded_file}
-
-        response = self.client.post(url, data, format="multipart")
-        self.assertEqual(response.status_code, status.HTTP_404_NOT_FOUND)
-
-
-class FileStorageServiceTests(TestCase):
-    """Test cases for FileStorageService."""
-
-    def setUp(self):
-        self.user = User.objects.create_user(
-            username="testuser", email="test@example.com", password="testpass123"
-        )
-        self.notebook = Notebook.objects.create(user=self.user, name="Test Notebook")
-        self.service = FileStorageService()
-
-    def test_clean_filename(self):
-        """Test filename cleaning."""
-        # Test basic cleaning
-        cleaned = self.service._clean_filename("test file.pdf")
-        self.assertEqual(cleaned, "test_file.pdf")
-
-        # Test special characters
-        cleaned = self.service._clean_filename("test@#$%^&*().pdf")
-        self.assertEqual(cleaned, "test________.pdf")
-
-        # Test Windows reserved names
-        cleaned = self.service._clean_filename("CON.txt")
-        self.assertEqual(cleaned, "file_CON.txt")
-
-    def test_generate_knowledge_base_paths(self):
-        """Test knowledge base path generation."""
-        paths = self.service._generate_knowledge_base_paths(
-            user_id=self.user.id, original_filename="test file.pdf", kb_item_id="123"
-        )
-
-        self.assertIn(f"user_{self.user.id}", paths["base_dir"])
-        self.assertIn("test_file_123", paths["base_dir"])
-        self.assertEqual(paths["cleaned_filename"], "test_file.pdf")
-
-    def test_content_hash_calculation(self):
-        """Test content hash calculation."""
-        content1 = "This is test content"
-        content2 = "This is test content"
-        content3 = "This is different content"
-
-        hash1 = self.service._calculate_content_hash(content1)
-        hash2 = self.service._calculate_content_hash(content2)
-        hash3 = self.service._calculate_content_hash(content3)
-
-        self.assertEqual(hash1, hash2)  # Same content should have same hash
-        self.assertNotEqual(
-            hash1, hash3
-        )  # Different content should have different hash
-        self.assertEqual(len(hash1), 64)  # SHA-256 hash should be 64 chars
->>>>>>> b080f2cc
+        self.assertEqual(response.status_code, status.HTTP_404_NOT_FOUND)