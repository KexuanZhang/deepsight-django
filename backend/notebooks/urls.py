# notebooks/urls.py

from django.urls import path
from .views import (
    NotebookListCreateAPIView,
    NotebookRetrieveUpdateDestroyAPIView,
    FileListView,
    FileUploadView,
    URLParseView,
    URLParseWithMediaView,
    FileStatusView,
    FileStatusStreamView,
    FileDeleteView,
    KnowledgeBaseView,
    FileContentView,
    FileRawView,
    FileRawSimpleView,
<<<<<<< HEAD
    RAGChatFromKBView,
    ChatHistoryView,
    ClearChatHistoryView
=======
    FileImageView,
    MarkdownBatchContentView,
    RAGChatFromKBView,
    VideoImageExtractionView,
    BatchJobStatusView,
>>>>>>> 6c31ea13
)

urlpatterns = [
    # Notebooks
    path("", NotebookListCreateAPIView.as_view(), name="notebook-list-create"),
    path(
        "<int:pk>/",
        NotebookRetrieveUpdateDestroyAPIView.as_view(),
        name="notebook-detail",
    ),
    # File endpoints for a given notebook
    # 1) list all processed files
    path("<int:notebook_id>/files/", FileListView.as_view(), name="file-list"),
    path(
        "<int:notebook_id>/files/md-batch-contents/",
        MarkdownBatchContentView.as_view(),
        name="file-md-batch-contents",
    ),
    path("chat/", RAGChatFromKBView.as_view(), name="chat-rag"),
    # 2) upload & parse a new file
    path(
<<<<<<< HEAD
        '<int:notebook_id>/chat-history/', ChatHistoryView.as_view(), name="chat-history"
=======
        "<int:notebook_id>/files/upload/", FileUploadView.as_view(), name="file-upload"
>>>>>>> 6c31ea13
    ),

    # NEW: URL parsing endpoints
    # 3) parse URL content without media
    path(
        '<int:notebook_id>/files/parse_url/',
        URLParseView.as_view(),
        name='url-parse'
    ),

    # 4) parse URL content with media extraction
    path(
        '<int:notebook_id>/files/parse_url_media/',
        URLParseWithMediaView.as_view(),
        name='url-parse-media'
    ),

    # 5) get one‐time status snapshot for an in‐flight upload
    path(
        "<int:notebook_id>/files/<str:upload_file_id>/status/",
        FileStatusView.as_view(),
        name="file-status",
    ),

    # 5.1) SSE streaming status updates for an in‐flight upload
    path(
        "<int:notebook_id>/files/<str:upload_file_id>/status/stream",
        FileStatusStreamView.as_view(),
        name="file-status-stream",
    ),

    # 6) delete either an in‐flight upload or a completed file
    path(
        "<int:notebook_id>/files/<str:file_or_upload_id>/",
        FileDeleteView.as_view(),
        name="file-delete",
    ),

    # 7) knowledge base management
    path(
        "<int:notebook_id>/knowledge-base/",
        KnowledgeBaseView.as_view(),
        name="knowledge-base",
    ),

    # 8) file content serving (parsed content)
    path(
        "files/<str:file_id>/content/", FileContentView.as_view(), name="file-content"
    ),

<<<<<<< HEAD
    path(
        "<int:notebook_id>/chat/clear/", 
         ClearChatHistoryView.as_view(), 
         name="clear-chat-history"
    ),


    # 7) raw file serving (PDFs, videos, audio, etc.)
=======
    # 9) raw file serving (PDFs, videos, audio, etc.)
>>>>>>> 6c31ea13
    path(
        "<int:notebook_id>/files/<str:file_id>/raw/",
        FileRawView.as_view(),
        name="file-raw",
    ),

    # 10) simplified raw file serving (without notebook context)
    path(
        "files/<str:file_id>/raw/", FileRawSimpleView.as_view(), name="file-raw-simple"
    ),

    # 11) image serving for knowledge base items
    path(
        "<int:notebook_id>/files/<str:file_id>/images/<str:image_name>",
        FileImageView.as_view(),
        name="file-image",
    ),

    # 12) video image extraction endpoint
    path(
        "<int:notebook_id>/extraction/video_image_extraction/",
        VideoImageExtractionView.as_view(),
        name="video-image-extraction",
    ),

    # 12) batch job status endpoint
    path(
        "<int:notebook_id>/batch-jobs/<int:batch_job_id>/status/",
        BatchJobStatusView.as_view(),
        name="batch-job-status",
    ),
]<|MERGE_RESOLUTION|>--- conflicted
+++ resolved
@@ -15,17 +15,12 @@
     FileContentView,
     FileRawView,
     FileRawSimpleView,
-<<<<<<< HEAD
-    RAGChatFromKBView,
-    ChatHistoryView,
-    ClearChatHistoryView
-=======
     FileImageView,
-    MarkdownBatchContentView,
     RAGChatFromKBView,
     VideoImageExtractionView,
     BatchJobStatusView,
->>>>>>> 6c31ea13
+    ChatHistoryView,
+    ClearChatHistoryView
 )
 
 urlpatterns = [
@@ -40,18 +35,18 @@
     # 1) list all processed files
     path("<int:notebook_id>/files/", FileListView.as_view(), name="file-list"),
     path(
-        "<int:notebook_id>/files/md-batch-contents/",
-        MarkdownBatchContentView.as_view(),
-        name="file-md-batch-contents",
+        '<int:notebook_id>/files/',
+        FileListView.as_view(),
+        name='file-list'
+    ),
+
+    path(
+        '<int:notebook_id>/chat-history/', ChatHistoryView.as_view(), name="chat-history"
     ),
     path("chat/", RAGChatFromKBView.as_view(), name="chat-rag"),
     # 2) upload & parse a new file
     path(
-<<<<<<< HEAD
-        '<int:notebook_id>/chat-history/', ChatHistoryView.as_view(), name="chat-history"
-=======
         "<int:notebook_id>/files/upload/", FileUploadView.as_view(), name="file-upload"
->>>>>>> 6c31ea13
     ),
 
     # NEW: URL parsing endpoints
@@ -97,12 +92,13 @@
         name="knowledge-base",
     ),
 
-    # 8) file content serving (parsed content)
+    # 6) file content serving (parsed content)
     path(
-        "files/<str:file_id>/content/", FileContentView.as_view(), name="file-content"
+        'files/<str:file_id>/content/',
+        FileContentView.as_view(),
+        name='file-content'
     ),
 
-<<<<<<< HEAD
     path(
         "<int:notebook_id>/chat/clear/", 
          ClearChatHistoryView.as_view(), 
@@ -110,10 +106,7 @@
     ),
 
 
-    # 7) raw file serving (PDFs, videos, audio, etc.)
-=======
     # 9) raw file serving (PDFs, videos, audio, etc.)
->>>>>>> 6c31ea13
     path(
         "<int:notebook_id>/files/<str:file_id>/raw/",
         FileRawView.as_view(),
