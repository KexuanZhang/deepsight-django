import os
import json
import time
import mimetypes
from uuid import uuid4
import asyncio
import logging
from asgiref.sync import sync_to_async, async_to_sync
from datetime import datetime
from pathlib import Path
<<<<<<< HEAD
from typing import Dict, Any, List, Tuple
=======
from typing import Dict, Any
import traceback
>>>>>>> 5c44a49d

logger = logging.getLogger(__name__)

from django.db import transaction
from django.http import StreamingHttpResponse, Http404, FileResponse, HttpResponse
from django.views import View
from django.shortcuts import get_object_or_404
from django.core.exceptions import PermissionDenied, ValidationError
from django.views.decorators.csrf import csrf_exempt
from django.utils.decorators import method_decorator

from rest_framework import status, permissions, authentication, generics
from rest_framework.views import APIView
from rest_framework.response import Response
from rest_framework.parsers import MultiPartParser, JSONParser
from rest_framework.decorators import action
from drf_yasg.utils import swagger_auto_schema
from drf_yasg import openapi
import tempfile
import logging

from .models import Source, URLProcessingResult, KnowledgeItem, KnowledgeBaseItem, Notebook, BatchJob, BatchJobItem, NotebookChatMessage
from .serializers import (
    NotebookSerializer, 
    FileUploadSerializer, 
    URLParseSerializer, 
    URLParseWithMediaSerializer,
    URLParseDocumentSerializer,
    VideoImageExtractionSerializer,
    BatchURLParseSerializer,
    BatchURLParseWithMediaSerializer,
    BatchFileUploadSerializer,
    BatchJobSerializer,
    BatchJobItemSerializer
)
from .utils.upload_processor import UploadProcessor
from .utils.file_storage import FileStorageService
from .utils.url_extractor import URLExtractor
from .utils.media_extractor import MediaFeatureExtractor
from .utils.image_processing import clean_title
from .utils.view_mixins import (
    StandardAPIView,
    NotebookPermissionMixin,
    KnowledgeBasePermissionMixin,
    FileAccessValidatorMixin,
    PaginationMixin,
    FileListResponseMixin,
)
from rag.rag import (
    RAGChatbot, 
    SuggestionRAGAgent, 
    add_user_files, 
    add_user_content_documents,
    user_collection,
    ensure_user_collection,
)
from langchain_milvus import Milvus
from langchain_openai import OpenAIEmbeddings
from langchain.schema import Document
from pymilvus import Collection
from pymilvus.exceptions import SchemaNotReadyException, CollectionNotExistException
from backend.settings import MILVUS_COLLECTION_NAME
from .tasks import process_file_upload_task  # your Celery task
from PyPDF2 import PdfReader


upload_processor = UploadProcessor()
file_storage = FileStorageService()
url_extractor = URLExtractor()
media_extractor = MediaFeatureExtractor()

logger = logging.getLogger(__name__)

# class FileUploadView(NotebookPermissionMixin, APIView):
#     """Handle file uploads to notebooks - supports both single and batch uploads."""
#     parser_classes = [MultiPartParser]

#     def post(self, request, notebook_id):
#         try:
#             notebook = self.get_user_notebook(notebook_id, request.user)

#             batch_serializer = BatchFileUploadSerializer(data=request.data)
#             if batch_serializer.is_valid():
#                 validated = batch_serializer.validated_data
#                 if 'files' in validated:
#                     return self._handle_batch_file_upload(
#                         validated['files'], notebook, request.user
#                     )

#             serializer = FileUploadSerializer(data=request.data)
#             serializer.is_valid(raise_exception=True)
#             file_obj  = serializer.validated_data['file']
#             upload_id = serializer.validated_data.get('upload_file_id') or uuid4().hex

#             return self._handle_single_file_upload(
#                 file_obj, upload_id, notebook, request.user
#             )

#         except ValidationError as e:
#             return self.error_response(
#                 "File validation failed",
#                 status_code=status.HTTP_400_BAD_REQUEST,
#                 details={"error": str(e)},
#             )
#         except Exception as e:
#             logger.exception("File upload failed for notebook %s user %s", notebook_id, request.user.pk)
#             return Response(
#                 {"error": "File upload failed", "details": str(e)},
#                 status=status.HTTP_500_INTERNAL_SERVER_ERROR,
#             )

#     def _handle_single_file_upload(self, inbound_file, upload_id, notebook, user):
#         logger.info(f"Starting single file upload: user={user.pk}, notebook={notebook.id}, name={inbound_file.name}")
#         # 1) process & save to KnowledgeBaseItem
#         result = async_to_sync(upload_processor.process_upload)(
#             inbound_file, upload_id, user_pk=user.pk, notebook_id=notebook.id
#         )
#         kb_item = get_object_or_404(
#             KnowledgeBaseItem, id=result["file_id"], user=user
#         )

#         # 2) link in KnowledgeItem
#         source = Source.objects.create(
#             notebook=notebook,
#             source_type="file",
#             title=inbound_file.name,
#             needs_processing=False,
#             processing_status="done",
#         )
#         ki, created = KnowledgeItem.objects.get_or_create(
#             notebook=notebook,
#             knowledge_base_item=kb_item,
#             defaults={"source": source, "notes": f"Processed {inbound_file.name}"},
#         )
#         if not created and not ki.source:
#             ki.source = source
#             ki.save(update_fields=["source"])

#         # 3) embed into Milvus
#         coll_name = user_collection(user.pk)
#         from pymilvus import utility
#         first_time = not utility.has_collection(coll_name, using="default")
#         ensure_user_collection(coll_name)

#         # Build Document(s) depending on available content
#         docs = []
#         # 3a) Processed content file (md/txt)
#         if kb_item.file:
#             logger.debug("Reading processed file from S3: %s", kb_item.file.name)
#             # Read binary and decode since FileField.open() doesn't accept encoding
#             f = kb_item.file.open('rb')
#             raw = f.read()
#             text = raw.decode('utf-8')
#             docs.append(Document(
#                 page_content=text,
#                 metadata={"user_id": user.pk, "source": kb_item.file.name},
#             ))
#         # 3b) Inline text
#         elif kb_item.content:
#             logger.debug("Using inline content for KB item %s", kb_item.id)
#             docs.append(Document(
#                 page_content=kb_item.content,
#                 metadata={"user_id": user.pk, "source": "inline_content"},
#             ))
#         # 3c) Original PDF extraction
#         elif kb_item.original_file:
#             logger.debug("Downloading original file from S3: %s", kb_item.original_file.name)
#             tmp = tempfile.NamedTemporaryFile(delete=False, suffix='.pdf')
#             with kb_item.original_file.open('rb') as src:
#                 tmp.write(src.read())
#             tmp.flush()
#             tmp_path = tmp.name
#             tmp.close()

#             reader = PdfReader(tmp_path)
#             text = "\n".join(page.extract_text() or "" for page in reader.pages)
#             docs.append(Document(
#                 page_content=text,
#                 metadata={"user_id": user.pk, "source": kb_item.original_file.name},
#             ))
#         else:
#             logger.warning("No content found for KB item %s; skipping ingestion", kb_item.id)

#         # Ingest into Milvus if any docs
#         if docs:
#             add_user_content_documents(user.pk, docs)
#         else:
#             logger.info("Skipping Milvus ingestion for KB item %s (no docs)", kb_item.id)

#         return Response(
#             {
#                 "success": True,
#                 "file_id": kb_item.id,
#                 "knowledge_item_id": ki.id,
#                 "first_time": first_time,
#             },
#             status=status.HTTP_201_CREATED,
#         )

#     def _handle_batch_file_upload(self, files, notebook, user):
#         batch_job = BatchJob.objects.create(
#             notebook=notebook,
#             job_type='file_upload',
#             total_items=len(files),
#             status='processing',
#         )

#         for file_obj in files:
#             upload_id = uuid4().hex
#             data = file_obj.read()
#             file_obj.seek(0)

#             batch_item = BatchJobItem.objects.create(
#                 batch_job=batch_job,
#                 item_data={'filename': file_obj.name, 'size': len(data)},
#                 upload_id=upload_id,
#                 status='pending',
#             )

#             process_file_upload_task.delay(
#                 file_data=data,
#                 filename=file_obj.name,
#                 notebook_id=notebook.id,
#                 user_id=user.pk,
#                 upload_file_id=upload_id,
#                 batch_job_id=batch_job.id,
#                 batch_item_id=batch_item.id,
#             )

#         return Response(
#             {
#                 'success': True,
#                 'batch_job_id': batch_job.id,
#                 'total_items': len(files),
#                 'message': f'Batch upload started for {len(files)} files',
#             },
#             status=status.HTTP_202_ACCEPTED,
#         )
    

class FileUploadView(NotebookPermissionMixin, APIView):
    """Handle file uploads to notebooks - supports both single and batch uploads."""
    parser_classes = [MultiPartParser]

    def post(self, request, notebook_id):
        try:
            notebook = self.get_user_notebook(notebook_id, request.user)

            batch_serializer = BatchFileUploadSerializer(data=request.data)
            if batch_serializer.is_valid():
                validated = batch_serializer.validated_data
                if 'files' in validated:
                    return self._handle_batch_file_upload(validated['files'], notebook, request.user)
                # else fall‐through to single

            serializer = FileUploadSerializer(data=request.data)
            serializer.is_valid(raise_exception=True)
            file_obj     = serializer.validated_data['file']
            upload_id    = serializer.validated_data.get('upload_file_id') or uuid4().hex
            return self._handle_single_file_upload(file_obj, upload_id, notebook, request.user)

        except ValidationError as e:
            return self.error_response(
                "File validation failed",
                status_code=status.HTTP_400_BAD_REQUEST,
                details={"error": str(e)},
            )
        except Exception as e:
            logger.exception(
                "Unhandled exception in FileUploadView POST for notebook %s: %s",
                notebook_id, e
            )
            # Optionally, also log the raw traceback
            logger.error("Traceback:\n%s", traceback.format_exc())

            return Response(
                {
                    "error": "File upload failed",
                    "details": str(e),
                },
                status=status.HTTP_500_INTERNAL_SERVER_ERROR
            )


    def _handle_single_file_upload(self, inbound_file, upload_id, notebook, user):
        # 1) process & save to KnowledgeBaseItem
        result = async_to_sync(upload_processor.process_upload)(
            inbound_file, upload_id, user_pk=user.pk, notebook_id=notebook.id
        )
        kb_item = get_object_or_404(KnowledgeBaseItem, id=result["file_id"], user=user)

        # 2) create or update the link in KnowledgeItem
        source = Source.objects.create(
            notebook=notebook,
            source_type="file",
            title=inbound_file.name,
            needs_processing=False,
            processing_status="done",
        )
        ki, created = KnowledgeItem.objects.get_or_create(
            notebook=notebook,
            knowledge_base_item=kb_item,
            defaults={"source": source, "notes": f"Processed {inbound_file.name}"}
        )
        if not created and not ki.source:
            ki.source = source
            ki.save(update_fields=["source"])
        
        print("!!!kb item", kb_item)
        
        add_user_files(
            user_id=user.pk,
            kb_items=[kb_item],
        )

        return Response({
            "success": True,
            "file_id": kb_item.id,
            "knowledge_item_id": ki.id,
            # "first_time": existing == 0,
        }, status=status.HTTP_201_CREATED)

    def _handle_batch_file_upload(self, files, notebook, user):
        # create batch job
        batch_job = BatchJob.objects.create(
            notebook=notebook, job_type='file_upload',
            total_items=len(files), status='processing'
        )

        for file_obj in files:
            upload_id = uuid4().hex
            data = file_obj.read()
            file_obj.seek(0)

            batch_item = BatchJobItem.objects.create(
                batch_job=batch_job,
                item_data={'filename': file_obj.name, 'size': len(data)},
                upload_id=upload_id,
                status='pending'
            )

            # enqueue a Celery task that will:
            # 1) call upload_processor.process_upload
            # 2) link the KB item (like above)
            # 3) call add_user_files(user.pk, [new_file_path])
            process_file_upload_task.delay(
                file_data=data,
                filename=file_obj.name,
                notebook_id=notebook.id,
                user_id=user.pk,
                upload_file_id=upload_id,
                batch_job_id=batch_job.id,
                batch_item_id=batch_item.id
            )

        return Response(
            {
                'success': True,
                'batch_job_id': batch_job.id,
                'total_items': len(files),
                'message': f'Batch upload started for {len(files)} files'
            },
            status=status.HTTP_202_ACCEPTED
        )


class URLParseView(StandardAPIView, NotebookPermissionMixin):
    """Handle URL parsing without media extraction - supports both single and batch processing."""
    
    parser_classes = [JSONParser]

    def post(self, request, notebook_id):
        """Parse URL content using crawl4ai only - supports single URL or multiple URLs."""
        try:
            # Verify notebook access
            notebook = self.get_user_notebook(notebook_id, request.user)
            
            # Try batch serializer first
            batch_serializer = BatchURLParseSerializer(data=request.data)
            if batch_serializer.is_valid():
                validated_data = batch_serializer.validated_data
                
                # Check if this is a batch request (multiple URLs)
                if 'urls' in validated_data:
                    return self._handle_batch_url_parse(validated_data, notebook, request.user)
                else:
                    # Single URL - convert to single URL format for backward compatibility
                    url = validated_data.get('url')
                    upload_url_id = validated_data.get('upload_url_id', uuid4().hex)
                    return self._handle_single_url_parse(url, upload_url_id, notebook, request.user)
            
            # Fallback to original serializer for backward compatibility
            serializer = URLParseSerializer(data=request.data)
            if not serializer.is_valid():
                return self.error_response(
                    "Invalid request data", 
                    details=serializer.errors
                )
            
            # Handle single URL with original logic
            url = serializer.validated_data["url"]
            upload_url_id = serializer.validated_data.get("upload_url_id") or uuid4().hex
            return self._handle_single_url_parse(url, upload_url_id, notebook, request.user)

        except Exception as e:
            return self.error_response(
                "URL parsing failed",
                status_code=status.HTTP_500_INTERNAL_SERVER_ERROR,
                details={"error": str(e)},
            )
    
    def _handle_single_url_parse(self, url, upload_url_id, notebook, user):
        """Handle single URL parsing (original behavior)."""
        # Process the URL using async function
        async def process_url_async():
            return await url_extractor.process_url(
                url=url,
                upload_url_id=upload_url_id,
                user_id=user.pk,
                notebook_id=notebook.id
            )

        # Run async processing using async_to_sync
        result = async_to_sync(process_url_async)()

        # Create source record
        source = Source.objects.create(
            notebook=notebook,
            source_type="url",
            title=url,
            needs_processing=False,
            processing_status="done",
        )

        # Create URL processing result
        URLProcessingResult.objects.create(
            source=source,
            content_md=result.get("content_preview", ""),
        )

        # Link to knowledge base
        kb_item_id = result['file_id']
        kb_item = get_object_or_404(KnowledgeBaseItem, id=kb_item_id, user=user)
        
        ki, created = KnowledgeItem.objects.get_or_create(
            notebook=notebook,
            knowledge_base_item=kb_item,
            defaults={
                'source': source,
                'notes': f"Processed from URL: {url}"
            }
        )

        return Response(
            {
                "success": True,
                "file_id": kb_item_id,
                "knowledge_item_id": ki.id,
                "url": result.get("url", url),
                "title": result.get("title", ""),
                "extraction_method": result.get("extraction_method", "crawl4ai"),
                "content_preview": result.get("content_preview", ""),
            },
            status=status.HTTP_201_CREATED,
        )
    
    def _handle_batch_url_parse(self, validated_data, notebook, user):
        """Handle batch URL parsing using Celery."""
        from .tasks import process_url_task
        
        urls = validated_data['urls']
        
        # Create batch job
        batch_job = BatchJob.objects.create(
            notebook=notebook,
            job_type='url_parse',
            total_items=len(urls),
            status='processing'
        )
        
        # Create batch items and queue Celery tasks
        batch_items = []
        for url in urls:
            upload_url_id = uuid4().hex
            
            # Create batch item
            batch_item = BatchJobItem.objects.create(
                batch_job=batch_job,
                item_data={'url': url},
                upload_id=upload_url_id,
                status='pending'
            )
            batch_items.append(batch_item)
            
            # Queue Celery task
            process_url_task.delay(
                url=url,
                notebook_id=notebook.id,
                user_id=user.pk,
                upload_url_id=upload_url_id,
                batch_job_id=batch_job.id,
                batch_item_id=batch_item.id
            )
        
        return Response({
            'success': True,
            'batch_job_id': batch_job.id,
            'total_items': len(urls),
            'message': f'Batch processing started for {len(urls)} URLs'
        }, status=status.HTTP_202_ACCEPTED)


class URLParseWithMediaView(StandardAPIView, NotebookPermissionMixin):
    """Handle URL parsing for media content only using faster-whisper transcription - supports both single and batch processing.
    
    This endpoint specifically processes URLs with downloadable media (audio/video)
    and does NOT fallback to web scraping if media processing fails.
    Uses faster-whisper model for transcription, same as DeepSight project.
    """
    
    parser_classes = [JSONParser]

    def post(self, request, notebook_id):
        """Parse URL media content using yt-dlp and faster-whisper - supports single URL or multiple URLs."""
        try:
            # Verify notebook access
            notebook = self.get_user_notebook(notebook_id, request.user)
            
            # Try batch serializer first
            batch_serializer = BatchURLParseWithMediaSerializer(data=request.data)
            if batch_serializer.is_valid():
                validated_data = batch_serializer.validated_data
                
                # Check if this is a batch request (multiple URLs)
                if 'urls' in validated_data:
                    return self._handle_batch_url_media_parse(validated_data, notebook, request.user)
                else:
                    # Single URL - convert to single URL format for backward compatibility
                    url = validated_data.get('url')
                    upload_url_id = validated_data.get('upload_url_id', uuid4().hex)
                    return self._handle_single_url_media_parse(url, upload_url_id, notebook, request.user)
            
            # Fallback to original serializer for backward compatibility
            serializer = URLParseWithMediaSerializer(data=request.data)
            if not serializer.is_valid():
                return self.error_response(
                    "Invalid request data", 
                    details=serializer.errors
                )
            
            # Handle single URL with original logic
            url = serializer.validated_data["url"]
            upload_url_id = serializer.validated_data.get("upload_url_id") or uuid4().hex
            return self._handle_single_url_media_parse(url, upload_url_id, notebook, request.user)

        except Exception as e:
            return self.error_response(
                "URL media parsing failed",
                status_code=status.HTTP_500_INTERNAL_SERVER_ERROR,
                details={"error": str(e)},
            )
    
    def _handle_single_url_media_parse(self, url, upload_url_id, notebook, user):
        """Handle single URL media parsing (original behavior)."""
        # Process the URL using async function
        async def process_url_media_only_async():
            return await url_extractor.process_url_media_only(
                url=url,
                upload_url_id=upload_url_id,
                user_id=user.pk,
                notebook_id=notebook.id
            )

        # Run async processing using async_to_sync
        result = async_to_sync(process_url_media_only_async)()

        # Create source record
        source = Source.objects.create(
            notebook=notebook,
            source_type="url",
            title=url,
            needs_processing=False,
            processing_status="done",
        )

        # Create URL processing result
        URLProcessingResult.objects.create(
            source=source,
            content_md=result.get("content_preview", ""),
        )

        # Link to knowledge base
        kb_item_id = result['file_id']
        kb_item = get_object_or_404(KnowledgeBaseItem, id=kb_item_id, user=user)
        
        ki, created = KnowledgeItem.objects.get_or_create(
            notebook=notebook,
            knowledge_base_item=kb_item,
            defaults={
                'source': source,
                'notes': f"Processed from URL with media: {url}"
            }
        )

        return Response(
            {
                "success": True,
                "file_id": kb_item_id,
                "knowledge_item_id": ki.id,
                "url": result.get("url", url),
                "title": result.get("title", ""),
                "has_media": result.get("has_media", True),
                "processing_type": result.get("processing_type", "media"),
                "content_preview": result.get("content_preview", ""),
            },
            status=status.HTTP_201_CREATED,
        )
    
    def _handle_batch_url_media_parse(self, validated_data, notebook, user):
        """Handle batch URL media parsing using Celery."""
        from .tasks import process_url_media_task
        
        urls = validated_data['urls']
        
        # Create batch job
        batch_job = BatchJob.objects.create(
            notebook=notebook,
            job_type='url_parse_media',
            total_items=len(urls),
            status='processing'
        )
        
        # Create batch items and queue Celery tasks
        batch_items = []
        for url in urls:
            upload_url_id = uuid4().hex
            
            # Create batch item
            batch_item = BatchJobItem.objects.create(
                batch_job=batch_job,
                item_data={'url': url},
                upload_id=upload_url_id,
                status='pending'
            )
            batch_items.append(batch_item)
            
            # Queue Celery task
            process_url_media_task.delay(
                url=url,
                notebook_id=notebook.id,
                user_id=user.pk,
                upload_url_id=upload_url_id,
                batch_job_id=batch_job.id,
                batch_item_id=batch_item.id
            )
        
        return Response({
            'success': True,
            'batch_job_id': batch_job.id,
            'total_items': len(urls),
            'message': f'Batch media processing started for {len(urls)} URLs'
        }, status=status.HTTP_202_ACCEPTED)


class URLParseDocumentView(StandardAPIView, NotebookPermissionMixin):
    """Parse document URLs and validate file format (PDF/PPTX only)."""

    parser_classes = [JSONParser]

    def post(self, request, notebook_id):
        """Parse a document URL and validate its format."""
        try:
            # Verify notebook access
            notebook = self.get_user_notebook(notebook_id, request.user)
            
            # Validate input
            serializer = URLParseDocumentSerializer(data=request.data)
            if not serializer.is_valid():
                return self.error_response(
                    "Invalid input data",
                    details=serializer.errors,
                    status_code=status.HTTP_400_BAD_REQUEST
                )
            
            validated_data = serializer.validated_data
            url = validated_data['url']
            upload_url_id = validated_data.get('upload_url_id')
            
            # Process document URL asynchronously
            result = async_to_sync(url_extractor.process_url_document_only)(
                url=url,
                upload_url_id=upload_url_id,
                user_id=request.user.pk,
                notebook_id=notebook.id
            )
            
            return Response({
                'success': True,
                'file_id': result['file_id'],
                'url': result['url'],
                'status': result['status'],
                'title': result['title'],
                'processing_type': result['processing_type'],
                'file_extension': result['file_extension'],
                'file_size': result['file_size'],
                'content_preview': result.get('content_preview', ''),
                'upload_url_id': upload_url_id
            }, status=status.HTTP_201_CREATED)
            
        except ValueError as e:
            # File format validation errors - provide user-friendly messages
            error_msg = str(e)
            if "Invalid document format" in error_msg:
                if "text/html" in error_msg:
                    error_msg = "This URL points to a webpage, not a document file. Please use a direct link to a PDF or PowerPoint file instead."
                elif "Unknown" in error_msg:
                    error_msg = "This URL does not point to a valid PDF or PowerPoint file. Please check the URL and ensure it links directly to a document file."
                else:
                    error_msg = f"Invalid file format. The document URL processor only accepts PDF and PowerPoint files. {error_msg}"
            elif "Invalid URL" in error_msg:
                error_msg = "Please enter a valid URL that starts with http:// or https://"
            
            return self.error_response(
                error_msg,
                status_code=status.HTTP_400_BAD_REQUEST
            )
        except Exception as e:
            # Other processing errors (download failures, etc.)
            import traceback
            logger.error(f"Document URL processing failed for {validated_data.get('url', 'unknown URL')}: {str(e)}")
            logger.error(f"Full traceback: {traceback.format_exc()}")
            
            # Provide user-friendly error messages for common issues
            error_msg = str(e)
            if "Failed to download document" in error_msg:
                if "HTTP 404" in error_msg:
                    error_msg = "Document not found at this URL. Please check the URL and try again."
                elif "HTTP 403" in error_msg:
                    error_msg = "Access denied. The document may require authentication or may not be publicly accessible."
                else:
                    error_msg = "Unable to download the document from this URL. Please check if the URL is accessible and try again."
            elif "connection" in error_msg.lower() or "timeout" in error_msg.lower():
                error_msg = "Network connection issue. Please check your internet connection and try again."
            elif "You cannot call this from an async context" in error_msg:
                error_msg = "Internal server error. Please try again in a moment."
            else:
                error_msg = f"Failed to process document URL: {error_msg}"
            
            return self.error_response(
                error_msg,
                status_code=status.HTTP_500_INTERNAL_SERVER_ERROR
            )


class FileListView(StandardAPIView, NotebookPermissionMixin, FileListResponseMixin):
    """List all knowledge items linked to a notebook."""

    def get(self, request, notebook_id):
        """Get all files linked to the notebook."""
        try:
            # Verify notebook access
            notebook = self.get_user_notebook(notebook_id, request.user)

            # Get all KnowledgeItems for this notebook with optimized query
            knowledge_items = (
                KnowledgeItem.objects.filter(notebook=notebook)
                .select_related("knowledge_base_item", "source", "source__url_result")
                .order_by("-added_at")
            )

            # Build response data using mixin
            files = [self.build_file_response_data(ki) for ki in knowledge_items]

            return self.success_response(files)

        except Exception as e:
            return self.error_response(
                "Failed to retrieve files",
                status_code=status.HTTP_500_INTERNAL_SERVER_ERROR,
                details={"error": str(e)},
            )


class RAGChatFromKBView(NotebookPermissionMixin, APIView):
    """
    POST /api/rag/chat/
    {
      "notebook_id":    123,
      "question":       "Explain quantum tunneling",
      "mode":           "local"|"global"|"hybrid",
      "filter_sources": ["paper1.pdf","notes.md"]
    }
    """
    def post(self, request):
        notebook_id    = request.data.get("notebook_id")
        question       = request.data.get("question")
        mode           = request.data.get("mode", "hybrid")
        filter_sources = request.data.get("filter_sources", None)

        # 1) validate inputs
        if not notebook_id or not question:
            return Response(
                {"error": "Both notebook_id and question are required."},
                status=status.HTTP_400_BAD_REQUEST
            )
        if mode not in ("local", "global", "hybrid"):
            return Response(
                {"error": f"Invalid mode '{mode}'."},
                status=status.HTTP_400_BAD_REQUEST
            )

        # 2) fetch & authorize
        try:
            notebook = self.get_user_notebook(notebook_id, request.user)
        except:
            return Response({"error": "Notebook not found."}, status=status.HTTP_404_NOT_FOUND)

        # 3) ensure there are files
        # kb_qs = KnowledgeBaseItem.objects.filter(
        #     notebook_links__notebook=notebook,
        #     user=request.user,
        #     file__isnull=False
        # ).exclude(file="").distinct()
        # if not kb_qs.exists():
        #     return Response({"error": "No valid documents in this notebook."},
        #                     status=status.HTTP_404_NOT_FOUND)

        # file_paths = [item.file.path for item in kb_qs if hasattr(item.file, "path")]
        # if not file_paths:
        #     return Response({"error": "No file paths available."},
        #                     status=status.HTTP_404_NOT_FOUND)

        # 4) verify user's Milvus collection exists & has data
        user_id  = request.user.pk
        coll_name = user_collection(user_id)
        try:
            coll     = Collection(coll_name)
            existing = coll.num_entities
        except (CollectionNotExistException, SchemaNotReadyException):
            existing = 0

        if existing == 0:
            return Response(
                {"error": "Your knowledge base is empty. Please upload files first."},
                status=status.HTTP_400_BAD_REQUEST
            )

        # 5) load chat history and record user question
        history = list(
            NotebookChatMessage.objects
                .filter(notebook=notebook)
                .order_by("timestamp")
                .values_list("sender", "message")
        )
        NotebookChatMessage.objects.create(
            notebook=notebook, sender="user", message=question
        )

        # 6) get the chatbot singleton
        bot = RAGChatbot(user_id=user_id)

        # 7) wrap the SSE stream to capture assistant tokens
        raw_stream = bot.stream(
            question=question,
            history=history,
            mode=mode,
            filter_sources=filter_sources
        )

        def wrapped_stream():
            buffer = []
            for chunk in raw_stream:
                yield chunk
                # parse only token events
                if chunk.startswith("data: "):
                    payload = json.loads(chunk[len("data: "):])
                    if payload.get("type") == "token":
                        buffer.append(payload.get("text", ""))
                # ignore metadata and done
            # once stream finishes, save the full assistant response
            full_response = "".join(buffer).strip()
            if full_response:
                NotebookChatMessage.objects.create(
                    notebook=notebook,
                    sender="assistant",
                    message=full_response
                )

        return StreamingHttpResponse(
            wrapped_stream(),
            content_type="text/event-stream",
        )


class ChatHistoryView(StandardAPIView, NotebookPermissionMixin):
    
    def get(self, request, notebook_id):
        try:
            notebook = self.get_user_notebook(notebook_id, request.user)
        except Exception as e:
            return Response({"error": "Notebook not found"}, status=404)
        
        messages = NotebookChatMessage.objects.filter(notebook=notebook).order_by("timestamp")
        history = []
        for message in messages:
            history.append({"id": message.id, "sender": message.sender, "message": message.message, "timestamp": message.timestamp})
        return Response({"history": history})
    

class ClearChatHistoryView(StandardAPIView, NotebookPermissionMixin):

    def delete(self, request, notebook_id):
        try:
            notebook = self.get_user_notebook(notebook_id, request.user)
        except Exception as e:
            return Response({"error": "Notebook not found"}, status=404)
        NotebookChatMessage.objects.filter(notebook=notebook).delete()
        return Response({"success": True, "message": "Chat history cleared"})
    
class SuggestedQuestionsView(StandardAPIView, NotebookPermissionMixin):

    def get(self, request, notebook_id):
        try:
            notebook = Notebook.objects.get(id=notebook_id, user=request.user)
            history = NotebookChatMessage.objects.filter(notebook=notebook).order_by("timestamp")
            history_text = "\n".join([f"{msg.sender}: {msg.message}" for msg in history])

            agent = SuggestionRAGAgent()  # see below
            suggestions = agent.generate_suggestions(history_text)

            return Response({"suggestions": suggestions})
        except Exception as e:
            return Response({"error": str(e)}, status=400)


class KnowledgeBaseView(StandardAPIView, NotebookPermissionMixin, PaginationMixin):
    """Manage user's knowledge base items."""

    parser_classes = [JSONParser, MultiPartParser]

    def get(self, request, notebook_id):
        """Get user's entire knowledge base with linkage status."""
        try:
            # Verify notebook ownership
            notebook = self.get_user_notebook(notebook_id, request.user)

            # Get query parameters
            content_type = request.GET.get("content_type")
            limit, offset = self.get_pagination_params(request)

            # Get knowledge base items
            knowledge_base = file_storage.get_user_knowledge_base(
                user_id=request.user.pk,
                content_type=content_type,
                limit=limit,
                offset=offset,
            )

            # Check which items are already linked to this notebook
            linked_kb_item_ids = set(
                KnowledgeItem.objects.filter(notebook=notebook).values_list(
                    "knowledge_base_item_id", flat=True
                )
            )

            # Add linked status to each item
            for item in knowledge_base:
                item["linked_to_notebook"] = int(item["id"]) in linked_kb_item_ids

            return self.success_response(
                {
                    "items": knowledge_base,
                    "notebook_id": notebook_id,
                    "pagination": {"limit": limit, "offset": offset},
                }
            )

        except Exception as e:
            return self.error_response(
                "Failed to retrieve knowledge base",
                status_code=status.HTTP_500_INTERNAL_SERVER_ERROR,
                details={"error": str(e)},
            )

    def post(self, request, notebook_id):
        """Link a knowledge base item to this notebook."""
        try:
            # Verify notebook ownership
            notebook = self.get_user_notebook(notebook_id, request.user)

            # Validate request data
            kb_item_id = request.data.get("knowledge_base_item_id")
            notes = request.data.get("notes", "")

            if not kb_item_id:
                return self.error_response("knowledge_base_item_id is required")

            # Link the item
            success = file_storage.link_knowledge_item_to_notebook(
                kb_item_id=kb_item_id,
                notebook_id=notebook_id,
                user_id=request.user.pk,
                notes=notes,
            )

            if success:
                return self.success_response({"linked": True})
            else:
                return self.error_response("Failed to link knowledge item")

        except Exception as e:
            return self.error_response(
                "Link operation failed",
                status_code=status.HTTP_500_INTERNAL_SERVER_ERROR,
                details={"error": str(e)},
            )

    def delete(self, request, notebook_id):
        """Delete a knowledge base item entirely from user's knowledge base."""
        try:
            # Verify notebook ownership (for permission check)
            self.get_user_notebook(notebook_id, request.user)

            # Validate request data
            kb_item_id = request.data.get("knowledge_base_item_id")
            if not kb_item_id:
                return self.error_response("knowledge_base_item_id is required")

            # Delete the knowledge base item entirely
            success = file_storage.delete_knowledge_base_item(
                kb_item_id, request.user.pk
            )

            if success:
                return Response(status=status.HTTP_204_NO_CONTENT)
            else:
                return self.error_response(
                    "Knowledge base item not found or access denied",
                    status_code=status.HTTP_404_NOT_FOUND,
                )

        except Exception as e:
            return self.error_response(
                "Delete operation failed",
                status_code=status.HTTP_500_INTERNAL_SERVER_ERROR,
                details={"error": str(e)},
            )


class FileStatusView(APIView):
    """
    GET /api/notebooks/{notebook_id}/files/{upload_file_id}/status/
    Return a one‐time snapshot of parsing status, or 404 if unknown.
    """

    permission_classes = [permissions.IsAuthenticated]
    authentication_classes = [authentication.SessionAuthentication]

    def get(self, request, notebook_id, upload_file_id):
        # verify notebook ownership
        if not Notebook.objects.filter(id=notebook_id, user=request.user).exists():
            return Response({"detail": "Not found."}, status=status.HTTP_404_NOT_FOUND)

        status_obj = upload_processor.get_upload_status(upload_file_id, request.user.pk)
        if not status_obj:
            return Response(
                {"detail": "Status not found."}, status=status.HTTP_404_NOT_FOUND
            )
        return Response({"success": True, **status_obj})


class FileStatusStreamView(APIView):
    """
    GET /api/notebooks/{notebook_id}/files/{upload_file_id}/status/stream
    Server-Sent Events streaming endpoint for real-time upload status updates.
    """

    permission_classes = [permissions.IsAuthenticated]
    authentication_classes = [authentication.SessionAuthentication]

    def get(self, request, notebook_id, upload_file_id):
        # Verify notebook ownership
        if not Notebook.objects.filter(id=notebook_id, user=request.user).exists():
            return Response({"detail": "Not found."}, status=status.HTTP_404_NOT_FOUND)

        def event_stream():
            """Generator function for SSE events"""
            max_duration = 300  # 5 minutes maximum
            start_time = time.time()
            poll_interval = 2  # Check every 2 seconds

            while time.time() - start_time < max_duration:
                try:
                    # Get current status synchronously
                    status_obj = upload_processor.get_upload_status(
                        upload_file_id, request.user.pk
                    )

                    if status_obj:
                        # Send status update as SSE event
                        event_data = {
                            "status": status_obj.get("status", "unknown"),
                            "job_details": {
                                "progress_percentage": status_obj.get(
                                    "progress_percentage", 0
                                ),
                                "result": status_obj.get("metadata", {}),
                                "error": status_obj.get("error"),
                            },
                        }

                        yield f"data: {json.dumps(event_data)}\n\n"

                        # If upload is complete, send final event and close
                        if status_obj.get("status") in [
                            "completed",
                            "error",
                            "cancelled",
                            "unsupported",
                        ]:
                            break
                    else:
                        # No status found, might be completed or doesn't exist
                        yield f"data: {json.dumps({'status': 'not_found', 'job_details': {}})}\n\n"
                        break

                except Exception as e:
                    # Send error event
                    error_data = {"status": "error", "job_details": {"error": str(e)}}
                    yield f"data: {json.dumps(error_data)}\n\n"
                    break

                # Wait before next poll
                time.sleep(poll_interval)

            # Send final close event
            yield f"data: {json.dumps({'status': 'stream_closed', 'job_details': {}})}\n\n"

        response = StreamingHttpResponse(
            event_stream(), content_type="text/event-stream"
        )
        response["Cache-Control"] = "no-cache"
        response["Connection"] = "keep-alive"
        response["Access-Control-Allow-Origin"] = "*"
        response["Access-Control-Allow-Headers"] = "Cache-Control"

        return response


class FileDeleteView(APIView):
    """
    DELETE /api/notebooks/{notebook_id}/files/{file_or_upload_id}/
    Delete a knowledge item link from notebook or delete from knowledge base entirely.
    """

    permission_classes = [permissions.IsAuthenticated]
    authentication_classes = [authentication.SessionAuthentication]

    def delete(self, request, notebook_id, file_or_upload_id):
        # verify notebook ownership
        notebook = get_object_or_404(Notebook, id=notebook_id, user=request.user)

        force_delete = request.GET.get("force", "false").lower() == "true"

        deleted = False

        # Strategy 1: Try to find by knowledge_item_id (direct database ID)
        if not deleted:
            try:
                knowledge_item_id = int(file_or_upload_id)
                ki = KnowledgeItem.objects.filter(
                    id=knowledge_item_id, notebook=notebook
                ).first()

                if ki:
                    if force_delete:
                        # Delete the knowledge base item entirely
                        success = file_storage.delete_knowledge_base_item(
                            str(ki.knowledge_base_item.id), request.user.pk
                        )
                        if success:
                            deleted = True
                    else:
                        # Just delete the link
                        ki.delete()
                        deleted = True
            except (ValueError, TypeError):
                pass  # Not a valid integer ID

        # Strategy 2: Try to find by knowledge_base_item_id (if it's a valid integer)
        if not deleted:
            try:
                kb_item_id = int(file_or_upload_id)
                # Try to find a KnowledgeItem in this notebook that links to this KB item
                ki = KnowledgeItem.objects.filter(
                    notebook=notebook, knowledge_base_item_id=kb_item_id
                ).first()

                if ki:
                    if force_delete:
                        # Delete the knowledge base item entirely
                        success = file_storage.delete_knowledge_base_item(
                            str(kb_item_id), request.user.pk
                        )
                        if success:
                            deleted = True
                    else:
                        # Just unlink from this notebook
                        success = file_storage.unlink_knowledge_item_from_notebook(
                            str(kb_item_id), notebook_id, request.user.pk
                        )
                        if success:
                            deleted = True
            except (ValueError, TypeError):
                pass  # Not a valid integer ID

        # Strategy 3: Handle upload IDs by searching in metadata
        if not deleted and str(file_or_upload_id).startswith("upload_"):
            try:
                # Find knowledge items in this notebook that have the upload ID in metadata
                knowledge_items = KnowledgeItem.objects.filter(
                    notebook=notebook
                ).select_related("knowledge_base_item", "source")

                for ki in knowledge_items:
                    kb_item = ki.knowledge_base_item
                    source = ki.source

                    # Check if this knowledge item is related to the upload ID
                    upload_id_match = False

                    # Check metadata for upload ID references
                    if kb_item.metadata and isinstance(kb_item.metadata, dict):
                        metadata_str = str(kb_item.metadata)
                        if file_or_upload_id in metadata_str:
                            upload_id_match = True

                    # Check source metadata if available
                    if source and hasattr(source, "upload") and source.upload:
                        # Check if source file contains the upload ID pattern
                        if file_or_upload_id in str(source.upload.file.name):
                            upload_id_match = True

                    if upload_id_match:
                        if force_delete:
                            # Delete the knowledge base item entirely
                            success = file_storage.delete_knowledge_base_item(
                                str(kb_item.id), request.user.pk
                            )
                            if success:
                                deleted = True
                                break
                        else:
                            # Just delete the link
                            ki.delete()
                            deleted = True
                            break

            except Exception as e:
                print(f"Error handling upload ID {file_or_upload_id}: {e}")

        # Strategy 4: Legacy fallback - try as string knowledge base item ID
        if not deleted:
            try:
                # Some systems might pass KB item IDs as strings
                ki = KnowledgeItem.objects.filter(
                    notebook=notebook, knowledge_base_item_id=file_or_upload_id
                ).first()

                if ki:
                    if force_delete:
                        # Delete the knowledge base item entirely
                        success = file_storage.delete_knowledge_base_item(
                            str(ki.knowledge_base_item.id), request.user.pk
                        )
                        if success:
                            deleted = True
                    else:
                        # Just delete the link
                        ki.delete()
                        deleted = True

            except Exception as e:
                print(f"Error in legacy fallback for {file_or_upload_id}: {e}")

        if deleted:
            return Response(status=status.HTTP_204_NO_CONTENT)
        else:
            return Response(
                {"detail": "File not found."}, status=status.HTTP_404_NOT_FOUND
            )


class NotebookListCreateAPIView(generics.ListCreateAPIView):
    """
    GET  /api/notebooks/      → list all notebooks for request.user
    POST /api/notebooks/      → create a new notebook for request.user
    """

    serializer_class = NotebookSerializer
    permission_classes = [permissions.IsAuthenticated]

    def get_queryset(self):
        # Only the current user's notebooks
        print(self.request.user)
        return Notebook.objects.filter(user=self.request.user).order_by("-created_at")

    def perform_create(self, serializer):
        # Auto-assign the creating user
        print(self.request.user)
        serializer.save(user=self.request.user)


class NotebookRetrieveUpdateDestroyAPIView(generics.RetrieveUpdateDestroyAPIView):
    """
    GET    /api/notebooks/{pk}/   → retrieve a notebook
    PUT    /api/notebooks/{pk}/   → update name & description
    PATCH  /api/notebooks/{pk}/   → partial update
    DELETE /api/notebooks/{pk}/   → delete the notebook
    """

    serializer_class = NotebookSerializer
    permission_classes = [permissions.IsAuthenticated]
    authentication_classes = [authentication.SessionAuthentication]

    def get_queryset(self):
        # Users can only operate on their own notebooks
        return Notebook.objects.filter(user=self.request.user)


class FileContentView(StandardAPIView, KnowledgeBasePermissionMixin):
    """Serve parsed content from knowledge base items."""

    def get(self, request, file_id):
        """Get processed content for a knowledge base item."""
        try:
            # Get the knowledge base item (verifies ownership)
            kb_item = self.get_user_kb_item(file_id, request.user)

            # Get content from storage service
            content = file_storage.get_file_content(file_id, user_id=request.user.pk)

            if content is None:
                return self.error_response(
                    "Content not found or not accessible",
                    status_code=status.HTTP_404_NOT_FOUND,
                )

            return self.success_response(
                {
                    "content": content,
                    "title": kb_item.title,
                    "content_type": kb_item.content_type,
                    "metadata": kb_item.metadata or {},
                }
            )

        except Exception as e:
            return self.error_response(
                "Failed to retrieve content",
                status_code=status.HTTP_500_INTERNAL_SERVER_ERROR,
                details={"error": str(e)},
            )


@method_decorator(csrf_exempt, name="dispatch")
class FileRawView(StandardAPIView, FileAccessValidatorMixin):
    """Serve raw file content (PDFs, videos, audio, etc.)."""

    def get(self, request, notebook_id, file_id):
        """Serve raw file through notebook context."""
        try:
            # Validate access through notebook
            notebook, kb_item, knowledge_item = self.validate_notebook_file_access(
                notebook_id, file_id, request.user
            )

            # Try to serve original file first
            if kb_item.original_file:
                return self._serve_file(kb_item.original_file, kb_item.title)

            # Fallback to processed file
            if kb_item.file:
                return self._serve_file(kb_item.file, kb_item.title)

            raise Http404("Raw file not found")

        except PermissionDenied as e:
            return self.error_response(str(e), status_code=status.HTTP_403_FORBIDDEN)
        except Http404 as e:
            return self.error_response(str(e), status_code=status.HTTP_404_NOT_FOUND)
        except Exception as e:
            return self.error_response(
                "File access failed",
                status_code=status.HTTP_500_INTERNAL_SERVER_ERROR,
                details={"error": str(e)},
            )

    def _serve_file(self, file_field, title):
        """Serve a file through Django's FileResponse."""
        try:
            content_type, _ = mimetypes.guess_type(file_field.name)
            if not content_type:
                content_type = "application/octet-stream"

            response = FileResponse(
                file_field.open("rb"), content_type=content_type, as_attachment=False
            )
            response["Content-Disposition"] = f'inline; filename="{title}"'
            response["X-Content-Type-Options"] = "nosniff"
            response["X-Frame-Options"] = "DENY"
            return response
        except Exception as e:
            raise Http404(f"File not accessible: {str(e)}")


@method_decorator(csrf_exempt, name="dispatch")
class FileRawSimpleView(StandardAPIView, KnowledgeBasePermissionMixin):
    """Serve raw file content without requiring notebook context."""

    def get(self, request, file_id):
        """Serve raw file directly by knowledge base item ID."""
        try:
            # Get the knowledge base item (verifies ownership)
            kb_item = self.get_user_kb_item(file_id, request.user)

            # Try to serve original file first
            if kb_item.original_file:
                return self._serve_file(kb_item.original_file, kb_item.title)

            # Fallback to processed file
            if kb_item.file:
                return self._serve_file(kb_item.file, kb_item.title)

            raise Http404("Raw file not found")

        except Http404 as e:
            return self.error_response(str(e), status_code=status.HTTP_404_NOT_FOUND)
        except Exception as e:
            return self.error_response(
                "File access failed",
                status_code=status.HTTP_500_INTERNAL_SERVER_ERROR,
                details={"error": str(e)},
            )

    def _serve_file(self, file_field, title):
        """Helper to serve a file with proper headers."""
        content_type, _ = mimetypes.guess_type(file_field.name)
        if not content_type:
            content_type = "application/octet-stream"

        response = FileResponse(
            file_field.open("rb"), content_type=content_type, as_attachment=False
        )
        response["Content-Disposition"] = f'inline; filename="{title}"'
        response["X-Content-Type-Options"] = "nosniff"
        response["X-Frame-Options"] = "DENY"
        return response


class VideoImageExtractionView(StandardAPIView, NotebookPermissionMixin):
    """Handle video image extraction with deduplication and captioning for notebook files."""

    parser_classes = [JSONParser]
    serializer_class = VideoImageExtractionSerializer

    @swagger_auto_schema(
        operation_description="Extract and process images from a video file with deduplication and captioning",
        request_body=VideoImageExtractionSerializer,
        responses={
            200: openapi.Response(
                description="Video image extraction completed successfully",
                examples={
                    "application/json": {
                        "success": True,
                        "message": "Video image extraction completed successfully",
                        "file_id": "f_12345",
                        "notebook_id": 1,
                        "result": {
                            "success": True,
                            "extraction_type": "image_dedup_captions",
                            "statistics": {
                                "initial_frames": 100,
                                "final_frames": 25,
                                "removed_pixel_global": 20,
                                "removed_deep_sequential": 15,
                                "removed_deep_global": 10,
                                "removed_text_ocr": 30,
                                "total_removed": 75,
                                "captions_generated": 25
                            }
                        }
                    }
                }
            ),
            400: openapi.Response(description="Invalid request data"),
            404: openapi.Response(description="Video file or notebook not found"),
            500: openapi.Response(description="Video image extraction failed")
        },
        manual_parameters=[
            openapi.Parameter(
                'notebook_id',
                openapi.IN_PATH,
                description="ID of the notebook containing the video file",
                type=openapi.TYPE_INTEGER,
                required=True
            ),
        ]
    )
    def post(self, request, notebook_id):
        """Extract and process images from a video file with deduplication and captioning."""
        try:
            # Validate request data
            serializer = VideoImageExtractionSerializer(data=request.data)
            if not serializer.is_valid():
                return self.error_response(
                    "Invalid request data", details=serializer.errors
                )

            # Verify notebook access
            notebook = self.get_user_notebook(notebook_id, request.user)

            # Extract video file ID and processing parameters
            video_file_id = serializer.validated_data["video_file_id"]
            
            # Remove 'f_' prefix if present
            if video_file_id.startswith('f_'):
                actual_file_id = video_file_id[2:]
            else:
                actual_file_id = video_file_id

            # Get the original video file path from the knowledge base
            video_file_path = file_storage.get_original_file_path(actual_file_id, request.user.pk)
            if not video_file_path:
                return self.error_response(
                    f"Video file not found for ID: {video_file_id}",
                    status_code=status.HTTP_404_NOT_FOUND
                )

            # Validate that the file is a video
            if not self._is_video_file(video_file_path):
                return self.error_response(
                    f"File is not a video: {video_file_path}",
                    status_code=status.HTTP_400_BAD_REQUEST
                )

            # Build extraction options
            extraction_options = self._build_extraction_options(serializer.validated_data)

            # Get the knowledge base item for metadata
            kb_item = get_object_or_404(
                KnowledgeBaseItem, id=actual_file_id, user=request.user
            )

            # Generate clean title from filename
            original_filename = kb_item.metadata.get('original_filename') if kb_item.metadata else 'video'
            video_title = clean_title(Path(original_filename).stem)

            # Set up output directory within the knowledge base item structure
            paths = file_storage._generate_knowledge_base_paths(
                request.user.pk, original_filename, actual_file_id
            )
            
            # Set base directory for extraction - the media extractor will create the images subfolder
            base_file_dir = os.path.join(file_storage.base_data_root, paths['base_dir'])
            os.makedirs(base_file_dir, exist_ok=True)

            # Process the video for image extraction
            async def process_video_async():
                return await media_extractor.process_video_for_images(
                    file_path=video_file_path,
                    output_dir=base_file_dir,  # Pass base directory, not images directory
                    video_title=video_title,
                    extraction_options=extraction_options,
                    final_images_dir_name="images"  # This will create images/ folder in base_file_dir
                )

            # Run async processing
            result = async_to_sync(process_video_async)()

            # Calculate final output paths
            final_images_dir = os.path.join(base_file_dir, 'images')  # This will be f_{file_id}/images/
            caption_file = os.path.join(final_images_dir, f"{video_title}_caption.json")  # Inside images folder

            # Update knowledge base item metadata with extraction info
            if kb_item.metadata is None:
                kb_item.metadata = {}
            
            kb_item.metadata.update({
                'video_image_extraction': {
                    'completed': result.get('success', False),
                    'timestamp': datetime.now().isoformat(),
                    'extraction_options': extraction_options,
                    'output_paths': {
                        'dedup_images_directory': final_images_dir,
                        'caption_file': caption_file,
                        'extractions_directory': final_images_dir
                    },
                    'statistics': result.get('statistics', {})
                }
            })
            kb_item.save(update_fields=['metadata'])

            return Response({
                "success": True,
                "message": "Video image extraction completed successfully",
                "file_id": f"f_{actual_file_id}",
                "notebook_id": notebook_id,
                "result": result,
                "output_paths": {
                    "dedup_images_directory": final_images_dir,
                    "caption_file": caption_file,
                    "extractions_directory": final_images_dir,
                    "knowledge_base_path": f"{paths['base_dir']}/images/"
                }
            }, status=status.HTTP_200_OK)

        except Exception as e:
            return self.error_response(
                "Video image extraction failed",
                status_code=status.HTTP_500_INTERNAL_SERVER_ERROR,
                details={"error": str(e)},
            )

    def _is_video_file(self, file_path: str) -> bool:
        """Check if the file is a video based on its extension and MIME type."""
        video_extensions = {'.mp4', '.avi', '.mov', '.mkv', '.webm', '.flv', '.m4v', '.wmv', '.3gp'}
        file_ext = Path(file_path).suffix.lower()
        
        if file_ext in video_extensions:
            return True
            
        # Also check MIME type
        mime_type, _ = mimetypes.guess_type(file_path)
        if mime_type and mime_type.startswith('video/'):
            return True
            
        return False

    def _build_extraction_options(self, validated_data: Dict[str, Any]) -> Dict[str, Any]:
        """Build extraction options dictionary from validated form data."""
        options = {}
        
        # Extract processing parameters
        for param in ['extract_interval', 'pixel_threshold', 'sequential_deep_threshold', 
                      'global_deep_threshold', 'min_words']:
            if param in validated_data:
                options[param] = validated_data[param]
        
        return options


@method_decorator(csrf_exempt, name="dispatch")
class FileImageView(StandardAPIView, FileAccessValidatorMixin):
    """Serve image files from knowledge base items."""

    def get(self, request, notebook_id, file_id, image_name):
        """Serve image file through notebook context."""
        try:
            # Validate access through notebook
            notebook, kb_item, knowledge_item = self.validate_notebook_file_access(
                notebook_id, file_id, request.user
            )

            # Resolve images directory using FigureDataService helper which considers
            # the actual creation date and performs fallback searches across months.
            # Import inside the method to avoid potential circular dependencies.
            from reports.core.figure_service import FigureDataService  # noqa: WPS433, E402

            images_dir = FigureDataService._get_knowledge_base_images_path(
                user_id=request.user.pk,
                file_id=str(kb_item.id),
            )

            image_path = Path(images_dir) / image_name
            
            # Check if image exists
            if not image_path.exists():
                raise Http404(f"Image not found: {image_name}")
            
            # Serve the image file
            return self._serve_image(image_path, image_name)

        except PermissionDenied as e:
            return self.error_response(str(e), status_code=status.HTTP_403_FORBIDDEN)
        except Http404 as e:
            return self.error_response(str(e), status_code=status.HTTP_404_NOT_FOUND)
        except Exception as e:
            return self.error_response(
                "Image access failed",
                status_code=status.HTTP_500_INTERNAL_SERVER_ERROR,
                details={"error": str(e)},
            )

    def _serve_image(self, image_path: Path, image_name: str):
        """Serve an image file through Django's FileResponse."""
        try:
            response = FileResponse(
                open(image_path, 'rb'),
                as_attachment=False,
            )
            
            # Set content type based on file extension
            content_type, _ = mimetypes.guess_type(str(image_path))
            if not content_type:
                content_type = "application/octet-stream"
            
            response["Content-Type"] = content_type
            response["Content-Disposition"] = f'inline; filename="{image_name}"'
            response["Cache-Control"] = "public, max-age=3600"  # Cache for 1 hour
            response["X-Content-Type-Options"] = "nosniff"
            
            return response
        except Exception as e:
            raise Http404(f"Image not accessible: {str(e)}")


class BatchJobStatusView(StandardAPIView, NotebookPermissionMixin):
    """Get batch job status and progress."""
    
    def get(self, request, notebook_id, batch_job_id):
        """Get batch job status with item details."""
        try:
            # Verify notebook access
            notebook = self.get_user_notebook(notebook_id, request.user)
            
            # Get batch job
            batch_job = get_object_or_404(
                BatchJob, 
                id=batch_job_id, 
                notebook=notebook
            )
            
            # Get batch items with their status
            items = batch_job.items.all().order_by('created_at')
            
            # Calculate progress
            total_items = batch_job.total_items
            completed_items = items.filter(status='completed').count()
            failed_items = items.filter(status='failed').count()
            processing_items = items.filter(status='processing').count()
            pending_items = items.filter(status='pending').count()
            
            # Update batch job counts
            batch_job.completed_items = completed_items
            batch_job.failed_items = failed_items
            batch_job.save(update_fields=['completed_items', 'failed_items'])
            
            # Prepare item details
            item_details = []
            for item in items:
                item_data = {
                    'id': item.id,
                    'status': item.status,
                    'item_data': item.item_data,
                    'upload_id': item.upload_id,
                    'created_at': item.created_at.isoformat(),
                    'updated_at': item.updated_at.isoformat(),
                }
                
                if item.result_data:
                    item_data['result'] = item.result_data
                    
                if item.error_message:
                    item_data['error'] = item.error_message
                    
                item_details.append(item_data)
            
            return Response({
                'batch_job': {
                    'id': batch_job.id,
                    'job_type': batch_job.job_type,
                    'status': batch_job.status,
                    'total_items': total_items,
                    'completed_items': completed_items,
                    'failed_items': failed_items,
                    'processing_items': processing_items,
                    'pending_items': pending_items,
                    'progress_percentage': round((completed_items + failed_items) / total_items * 100, 1) if total_items > 0 else 0,
                    'created_at': batch_job.created_at.isoformat(),
                    'updated_at': batch_job.updated_at.isoformat(),
                },
                'items': item_details
            })
            
        except Exception as e:
            return self.error_response(
                "Failed to get batch job status",
                status_code=status.HTTP_500_INTERNAL_SERVER_ERROR,
                details={"error": str(e)},
            )

# =======================================================================
# New: SSE endpoint for transcript completion notifications
# =======================================================================

from django.views.decorators.csrf import csrf_exempt


@method_decorator(csrf_exempt, name="dispatch")
class TranscriptStreamView(View):
    """Server-Sent Events endpoint. Emits one `ready` message when the
    asynchronous transcript generation for the given file_id is finished.
    Closes automatically afterwards (or after timeout).
    """

    def dispatch(self, request, *args, **kwargs):
        # Check authentication manually since we're using Django's View instead of DRF's APIView
        if not request.user.is_authenticated:
            return HttpResponse('Unauthorized', status=401)
        return super().dispatch(request, *args, **kwargs)

    def get(self, request, notebook_id, file_id):
        # Basic ownership/permission check – notebook must belong to user
        if not Notebook.objects.filter(id=notebook_id, user=request.user).exists():
            return HttpResponse('Not found', status=404)

        def event_stream():
            import redis, os
            from django.conf import settings
            redis_conn = redis.Redis.from_url(settings.CELERY_BROKER_URL)
            pubsub = redis_conn.pubsub()
            channel = "transcript_ready"
            pubsub.subscribe(channel)

            timeout_seconds = 900  # 15 minutes
            start = time.time()

            for message in pubsub.listen():
                if message["type"] != "message":
                    continue
                if message["data"].decode() == str(file_id):
                    yield "data: ready\n\n"
                    break
                if time.time() - start > timeout_seconds:
                    break

            pubsub.unsubscribe(channel)

        response = StreamingHttpResponse(event_stream(), content_type="text/event-stream")
        response["Cache-Control"] = "no-cache"
        response["X-Accel-Buffering"] = "no"  # Disable nginx buffering for SSE
        return response<|MERGE_RESOLUTION|>--- conflicted
+++ resolved
@@ -8,12 +8,8 @@
 from asgiref.sync import sync_to_async, async_to_sync
 from datetime import datetime
 from pathlib import Path
-<<<<<<< HEAD
-from typing import Dict, Any, List, Tuple
-=======
 from typing import Dict, Any
 import traceback
->>>>>>> 5c44a49d
 
 logger = logging.getLogger(__name__)
 
