--- conflicted
+++ resolved
@@ -20,7 +20,6 @@
 from rest_framework.response import Response
 from rest_framework.parsers import MultiPartParser, JSONParser
 
-<<<<<<< HEAD
 from .models import Source, URLProcessingResult, KnowledgeItem, KnowledgeBaseItem, Notebook
 from .serializers import (
     NotebookSerializer, 
@@ -28,16 +27,6 @@
     URLParseSerializer, 
     URLParseWithMediaSerializer
 )
-=======
-from .models import (
-    Source,
-    URLProcessingResult,
-    KnowledgeItem,
-    KnowledgeBaseItem,
-    Notebook,
-)
-from .serializers import NotebookSerializer, FileUploadSerializer
->>>>>>> b080f2cc
 from .utils.upload_processor import UploadProcessor
 from .utils.file_storage import FileStorageService
 from .utils.url_extractor import URLExtractor
@@ -55,7 +44,6 @@
 file_storage = FileStorageService()
 url_extractor = URLExtractor()
 
-
 class FileUploadView(StandardAPIView, NotebookPermissionMixin):
     """Handle file uploads to notebooks."""
 
@@ -133,7 +121,6 @@
             )
 
 
-<<<<<<< HEAD
 class URLParseView(StandardAPIView, NotebookPermissionMixin):
     """Handle URL parsing without media extraction."""
     
@@ -310,8 +297,6 @@
                 details={"error": str(e)}
             )
     
-=======
->>>>>>> b080f2cc
 class FileListView(StandardAPIView, NotebookPermissionMixin, FileListResponseMixin):
     """List all knowledge items linked to a notebook."""
 
