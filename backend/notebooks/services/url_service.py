"""
URL Service - Handle URL processing business logic
"""
import logging
from uuid import uuid4
from asgiref.sync import async_to_sync
from django.db import transaction
from rest_framework import status

from ..models import Source, URLProcessingResult, KnowledgeItem, KnowledgeBaseItem, BatchJob, BatchJobItem
from ..processors.url_extractor import URLExtractor
<<<<<<< HEAD
=======
from rag.rag import add_user_files  # Add this import at the top
>>>>>>> 7645c109

logger = logging.getLogger(__name__)


class URLService:
    """Handle URL processing business logic"""
    
    def __init__(self):
        # Keep original url extractor for full pipeline
        self.url_extractor = URLExtractor()
    
    @transaction.atomic
    def handle_single_url_parse(self, url, upload_url_id, notebook, user):
        """Handle single URL parsing (original behavior)"""
        try:
            # Process the URL using async function
            async def process_url_async():
                return await self.url_extractor.process_url(
                    url=url,
                    upload_url_id=upload_url_id,
                    user_id=user.pk,
                    notebook_id=notebook.id
                )

            # Run async processing using async_to_sync
            result = async_to_sync(process_url_async)()

            # Create source record
            source = Source.objects.create(
                notebook=notebook,
                source_type="url",
                title=url,
                needs_processing=False,
                processing_status="done",
            )

            # Create URL processing result
            URLProcessingResult.objects.create(
                source=source,
                content_md=result.get("content_preview", ""),
            )

            # Ingest the KB item content for this URL
            if result.get("file_id"):
                kb_item = KnowledgeBaseItem.objects.filter(id=result["file_id"], user=user).first()
                if kb_item:
                    add_user_files(user_id=user.pk, kb_items=[kb_item])

            return {
                "success": True,
                "upload_url_id": upload_url_id,
                "file_id": result.get("file_id"),
                "status_code": status.HTTP_201_CREATED
            }

        except Exception as e:
            logger.exception(f"Single URL parsing failed for {url}: {e}")
            raise

    @transaction.atomic
    def handle_batch_url_parse(self, validated_data, notebook, user):
        """Handle batch URL parsing"""
        try:
            urls = validated_data['urls']
            upload_url_id = validated_data.get('upload_url_id', uuid4().hex)

            # Create batch job
            batch_job = BatchJob.objects.create(
                notebook=notebook,
                job_type='url_parse',
                total_items=len(urls),
                status='processing'
            )

            results = []
            for url in urls:
                individual_upload_id = f"{upload_url_id}_{uuid4().hex[:8]}"
                
                batch_item = BatchJobItem.objects.create(
                    batch_job=batch_job,
                    item_data={'url': url},
                    upload_id=individual_upload_id,
                    status='pending'
                )

                try:
                    # Process each URL individually
                    result = self.handle_single_url_parse(url, individual_upload_id, notebook, user)
                    
                    batch_item.status = 'completed'
                    batch_item.result_data = result
                    batch_item.save()
                    
                    results.append({
                        'url': url,
                        'upload_url_id': individual_upload_id,
                        'success': True
                    })
                    
                except Exception as e:
                    batch_item.status = 'failed'
                    batch_item.error_message = str(e)
                    batch_item.save()
                    
                    results.append({
                        'url': url,
                        'upload_url_id': individual_upload_id,
                        'success': False,
                        'error': str(e)
                    })

            # Update batch job status
            completed_items = sum(1 for r in results if r['success'])
            failed_items = len(results) - completed_items
            
            batch_job.completed_items = completed_items
            batch_job.failed_items = failed_items
            batch_job.status = 'completed' if failed_items == 0 else 'partial'
            batch_job.save()

            return {
                'success': True,
                'batch_job_id': batch_job.id,
                'total_items': len(urls),
                'completed_items': completed_items,
                'failed_items': failed_items,
                'results': results,
                'status_code': status.HTTP_201_CREATED
            }

        except Exception as e:
            logger.exception(f"Batch URL parsing failed: {e}")
            raise

    @transaction.atomic
    def handle_url_with_media(self, url, upload_url_id, notebook, user):
        """Handle URL parsing with media extraction"""
        try:
            # Similar to single URL parse but with media extraction
            async def process_url_with_media_async():
                return await self.url_extractor.process_url_with_media(
                    url=url,
                    upload_url_id=upload_url_id,
                    user_id=user.pk,
                    notebook_id=notebook.id
                )

            result = async_to_sync(process_url_with_media_async)()

            # Create source record
            source = Source.objects.create(
                notebook=notebook,
                source_type="url",
                title=url,
                needs_processing=False,
                processing_status="done",
            )

            # Create URL processing result
            URLProcessingResult.objects.create(
                source=source,
                content_md=result.get("content_preview", ""),
            )

            return {
                "success": True,
                "upload_url_id": upload_url_id,
                "file_id": result.get("file_id"),
                "status_code": status.HTTP_201_CREATED
            }

        except Exception as e:
            logger.exception(f"URL with media parsing failed for {url}: {e}")
            raise

    @transaction.atomic
    def handle_document_url(self, url, upload_url_id, notebook, user):
        """Handle document URL parsing"""
        try:
            async def process_document_url_async():
                return await self.url_extractor.process_url_document_only(
                    url=url,
                    upload_url_id=upload_url_id,
                    user_id=user.pk,
                    notebook_id=notebook.id
                )

            result = async_to_sync(process_document_url_async)()

            # Create source record
            source = Source.objects.create(
                notebook=notebook,
                source_type="url",
                title=url,
                needs_processing=False,
                processing_status="done",
            )

            # Create URL processing result
            URLProcessingResult.objects.create(
                source=source,
                content_md=result.get("content_preview", ""),
            )

            return {
                "success": True,
                "upload_url_id": upload_url_id,
                "file_id": result.get("file_id"),
                "status_code": status.HTTP_201_CREATED
            }

        except Exception as e:
            logger.exception(f"Document URL parsing failed for {url}: {e}")
            raise

    def validate_url_request(self, serializer):
        """Validate URL request data"""
        serializer.is_valid(raise_exception=True)
        url = serializer.validated_data["url"]
        upload_url_id = serializer.validated_data.get("upload_url_id") or uuid4().hex
        return url, upload_url_id

    def validate_batch_url_request(self, serializer):
        """Validate batch URL request data"""
        serializer.is_valid(raise_exception=True)
        validated_data = serializer.validated_data
        
        if 'urls' in validated_data:
            return validated_data
        else:
            # Convert single URL to single format for backward compatibility
            url = validated_data.get('url')
            upload_url_id = validated_data.get('upload_url_id', uuid4().hex)
            return {'url': url, 'upload_url_id': upload_url_id}<|MERGE_RESOLUTION|>--- conflicted
+++ resolved
@@ -9,10 +9,7 @@
 
 from ..models import Source, URLProcessingResult, KnowledgeItem, KnowledgeBaseItem, BatchJob, BatchJobItem
 from ..processors.url_extractor import URLExtractor
-<<<<<<< HEAD
-=======
-from rag.rag import add_user_files  # Add this import at the top
->>>>>>> 7645c109
+from rag.rag import add_user_files
 
 logger = logging.getLogger(__name__)
 
