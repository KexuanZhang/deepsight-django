--- conflicted
+++ resolved
@@ -3,11 +3,7 @@
 """
 
 import os
-<<<<<<< HEAD
-import logging
-=======
 import sys
->>>>>>> e72faba0
 from celery import Celery
 from celery.signals import worker_init
 from django.conf import settings
@@ -24,39 +20,10 @@
 # Load task modules from all registered Django apps.
 app.autodiscover_tasks()
 
-<<<<<<< HEAD
-# Custom logging filter to suppress WARNING messages in Celery workers
-class CeleryWarningFilter(logging.Filter):
-    def filter(self, record):
-        # Suppress WARNING level messages, allow DEBUG, INFO, ERROR, CRITICAL
-        return record.levelno != logging.WARNING
-
-# Configure logging for Celery workers to suppress streaming character warnings
-def setup_celery_logging():
-    """Configure Celery logging to suppress WARNING messages."""
-    # Get the root logger and add filter
-    root_logger = logging.getLogger()
-    root_logger.addFilter(CeleryWarningFilter())
-    
-    # Also add filter to specific loggers that might generate these warnings
-    for logger_name in ['strands', 'openai', 'httpx']:
-        logger = logging.getLogger(logger_name)
-        logger.addFilter(CeleryWarningFilter())
-
-# Set up logging configuration when Celery starts
-setup_celery_logging()
-
-# Also set up logging when workers initialize
-@worker_init.connect
-def configure_worker_logging(sender=None, conf=None, **kwargs):
-    """Configure logging when Celery worker initializes."""
-    setup_celery_logging()
-=======
 # Fix for macOS fork() issues with Metal Performance Shaders
 if sys.platform == "darwin":  # macOS
     import multiprocessing
     multiprocessing.set_start_method('spawn', force=True)
->>>>>>> e72faba0
 
 # Configure Celery settings
 app.conf.update(
