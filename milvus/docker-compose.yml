# version: "3.8"

# services:
#   etcd:
#     image: quay.io/coreos/etcd:v3.5.5
#     environment:
#       - ETCD_ADVERTISE_CLIENT_URLS=http://0.0.0.0:2379
#       - ETCD_LISTEN_CLIENT_URLS=http://0.0.0.0:2379
#       - ALLOW_NONE_AUTHENTICATION=yes
#     ports:
#       - "2379:2379"

<<<<<<< HEAD
#   minio:
#     image: minio/minio:latest
#     entrypoint: >
#       /bin/sh -c "
#         /usr/bin/docker-entrypoint.sh server /data --console-address ':9001' &
#         sleep 5 &&
#         mc alias set local http://localhost:9000 minioadmin minioadmin &&
#         mc mb --ignore-existing local/deepsight-media &&
#         mc policy set public local/deepsight-media
#         wait
#       "
#     environment:
#       - MINIO_ROOT_USER=minioadmin
#       - MINIO_ROOT_PASSWORD=minioadmin
#     ports:
#       - "9000:9000"
#       - "9001:9001"
#     volumes:
#       - minio-data:/data

#   milvus-standalone:
#     image: milvusdb/milvus:v2.2.16
#     platform: linux/amd64
#     command: ["/tini","--","milvus","run","standalone"]
#     environment:
#       - ETCD_ENDPOINTS=etcd:2379
#       - MINIO_ADDRESS=minio:9000
#       - MINIO_ACCESS_KEY=minioadmin
#       - MINIO_SECRET_KEY=minioadmin
#     depends_on:
#       - etcd
#       - minio
#     ports:
#       - "19530:19530"
#       - "19121:19121"
#     volumes:
#       - milvus-data:/var/lib/milvus
=======
  minio:
    image: minio/minio:latest
    entrypoint: >
      /bin/sh -c "
        /usr/bin/docker-entrypoint.sh server /data --console-address ':9001' &
        sleep 5 &&
        mc alias set local http://localhost:9000 minioadmin minioadmin &&
        mc mb --ignore-existing local/deepsight-users &&
        mc policy set public local/deepsight-users
        wait
      "
    environment:
      - MINIO_ROOT_USER=minioadmin
      - MINIO_ROOT_PASSWORD=minioadmin
    ports:
      - "9000:9000"
      - "9001:9001"
    volumes:
      - minio-data:/data
>>>>>>> 7c42230a

# volumes:
#   minio-data:
#   milvus-data:

services:
  db:
    image: postgres:14
    container_name: local_postgres
    env_file:
      - .env
    environment:
      # these map automatically, but we can be explicit:
      - POSTGRES_DB=${PGDATABASE}
      - POSTGRES_USER=${PGUSER}
      - POSTGRES_PASSWORD=${PGPASSWORD}
    ports:
      - "5432:5432"
    volumes:
      - pgdata:/var/lib/postgresql/data

volumes:
  pgdata:<|MERGE_RESOLUTION|>--- conflicted
+++ resolved
@@ -10,7 +10,6 @@
 #     ports:
 #       - "2379:2379"
 
-<<<<<<< HEAD
 #   minio:
 #     image: minio/minio:latest
 #     entrypoint: >
@@ -48,7 +47,25 @@
 #       - "19121:19121"
 #     volumes:
 #       - milvus-data:/var/lib/milvus
-=======
+
+# volumes:
+#   minio-data:
+#   milvus-data:
+
+services:
+  db:
+    image: postgres:14
+    container_name: local_postgres
+    env_file:
+      - .env
+    environment:
+      # these map automatically, but we can be explicit:
+      - POSTGRES_DB=${PGDATABASE}
+      - POSTGRES_USER=${PGUSER}
+      - POSTGRES_PASSWORD=${PGPASSWORD}
+    ports:
+      - "2379:2379"
+
   minio:
     image: minio/minio:latest
     entrypoint: >
@@ -67,27 +84,6 @@
       - "9000:9000"
       - "9001:9001"
     volumes:
-      - minio-data:/data
->>>>>>> 7c42230a
-
-# volumes:
-#   minio-data:
-#   milvus-data:
-
-services:
-  db:
-    image: postgres:14
-    container_name: local_postgres
-    env_file:
-      - .env
-    environment:
-      # these map automatically, but we can be explicit:
-      - POSTGRES_DB=${PGDATABASE}
-      - POSTGRES_USER=${PGUSER}
-      - POSTGRES_PASSWORD=${PGPASSWORD}
-    ports:
-      - "5432:5432"
-    volumes:
       - pgdata:/var/lib/postgresql/data
 
 volumes:
