--- conflicted
+++ resolved
@@ -23,19 +23,11 @@
       if (
         addedNode.nodeType === Node.ELEMENT_NODE &&
         (
-<<<<<<< HEAD
-          (addedNode as Element).tagName?.toLowerCase() === 'vite-error-overlay' ||
-          (addedNode as Element).classList?.contains('backdrop')
-        )
-      ) {
-        handleViteOverlay(addedNode as Element);
-=======
           addedNode.tagName && addedNode.tagName.toLowerCase() === 'vite-error-overlay' ||
           addedNode.classList && addedNode.classList.contains('backdrop')
         )
       ) {
         handleViteOverlay(addedNode);
->>>>>>> 0b9459e7
       }
     }
   }
@@ -46,21 +38,12 @@
   subtree: true
 });
 
-<<<<<<< HEAD
-function handleViteOverlay(node: Element): void {
-  if (!(node as any).shadowRoot) {
-    return;
-  }
-
-  const backdrop = (node as any).shadowRoot.querySelector('.backdrop');
-=======
 function handleViteOverlay(node) {
   if (!node.shadowRoot) {
     return;
   }
 
   const backdrop = node.shadowRoot.querySelector('.backdrop');
->>>>>>> 0b9459e7
 
   if (backdrop) {
     const overlayHtml = backdrop.outerHTML;
@@ -68,22 +51,13 @@
     const doc = parser.parseFromString(overlayHtml, 'text/html');
     const messageBodyElement = doc.querySelector('.message-body');
     const fileElement = doc.querySelector('.file');
-<<<<<<< HEAD
-    const messageText = messageBodyElement ? messageBodyElement.textContent?.trim() || '' : '';
-    const fileText = fileElement ? fileElement.textContent?.trim() || '' : '';
-=======
     const messageText = messageBodyElement ? (messageBodyElement.textContent && messageBodyElement.textContent.trim()) || '' : '';
     const fileText = fileElement ? (fileElement.textContent && fileElement.textContent.trim()) || '' : '';
->>>>>>> 0b9459e7
     const error = messageText + (fileText ? ' File:' + fileText : '');
 
     window.parent.postMessage({
       type: 'horizons-vite-error',
-<<<<<<< HEAD
-      error,
-=======
       error: error,
->>>>>>> 0b9459e7
     }, '*');
   }
 }
@@ -112,11 +86,7 @@
 
 const consoleErrorHandler: string = `
 const originalConsoleError = console.error;
-<<<<<<< HEAD
-console.error = function(...args: any[]): void {
-=======
 console.error = function(...args) {
->>>>>>> 0b9459e7
   originalConsoleError.apply(console, args);
 
   let errorString = '';
@@ -124,21 +94,13 @@
   for (let i = 0; i < args.length; i++) {
     const arg = args[i];
     if (arg instanceof Error) {
-<<<<<<< HEAD
-      errorString = arg.stack || \`\${arg.name}: \${arg.message}\`;
-=======
       errorString = arg.stack || (arg.name + ': ' + arg.message);
->>>>>>> 0b9459e7
       break;
     }
   }
 
   if (!errorString) {
-<<<<<<< HEAD
-    errorString = args.map((arg: any) => 
-=======
     errorString = args.map((arg) => 
->>>>>>> 0b9459e7
       typeof arg === 'object' ? JSON.stringify(arg) : String(arg)
     ).join(' ');
   }
@@ -153,13 +115,8 @@
 const fetchMonkeyPatch: string = `
 const originalFetch = window.fetch;
 
-<<<<<<< HEAD
-window.fetch = function(...args: Parameters<typeof fetch>): Promise<Response> {
-  const url = args[0] instanceof Request ? args[0].url : args[0] as string;
-=======
 window.fetch = function(...args) {
   const url = args[0] instanceof Request ? args[0].url : args[0];
->>>>>>> 0b9459e7
 
   // Skip WebSocket URLs
   if (url.startsWith('ws:') || url.startsWith('wss:')) {
@@ -167,11 +124,7 @@
   }
 
   return originalFetch.apply(this, args)
-<<<<<<< HEAD
-    .then(async (response: Response) => {
-=======
     .then(async (response) => {
->>>>>>> 0b9459e7
       const contentType = response.headers.get('Content-Type') || '';
 
       // Exclude HTML document responses
@@ -183,20 +136,12 @@
         const responseClone = response.clone();
         const errorFromRes = await responseClone.text();
         const requestUrl = response.url;
-<<<<<<< HEAD
-        console.error(\`Fetch error from \${requestUrl}: \${errorFromRes}\`);
-=======
         console.error('Fetch error from ' + requestUrl + ': ' + errorFromRes);
->>>>>>> 0b9459e7
       }
 
       return response;
     })
-<<<<<<< HEAD
-    .catch((error: Error) => {
-=======
     .catch((error) => {
->>>>>>> 0b9459e7
       if (!url.match(/\\.html?$/i)) {
         console.error(error);
       }
