import React, { useState, useEffect } from "react";
import { useNavigate } from "react-router-dom";
import { useDispatch, useSelector } from "react-redux";
import { signupUser } from "./authSlice";
import { config } from "@/config";
import type { AppDispatch, RootState } from "@/app/store";

// helper to read CSRF token from cookies
function getCookie(name: string): string | null {
  const match = document.cookie.match(new RegExp(`(^| )${name}=([^;]+)`));
  return match ? decodeURIComponent(match[2]) : null;
}

export default function SignupPage() {
  const navigate = useNavigate();
  const dispatch = useDispatch<AppDispatch>();
  const { isLoading, error, isAuthenticated } = useSelector((state: RootState) => state.auth);
  const [username, setUsername] = useState("");
  const [email, setEmail] = useState("");
  const [password, setPassword] = useState("");
  const [passwordConfirm, setPasswordConfirm] = useState("");

  // fetch CSRF (Django sets it automatically on first GET to any view)
  useEffect(() => {
    // make a cheap GET to set the csrftoken cookie
    fetch(`${config.API_BASE_URL}/users/csrf/`, {
      credentials: "include"
    }).catch(() => {});
  }, []);

  const handleSignup = async (e: React.FormEvent) => {
    e.preventDefault();

    // Check if passwords match before submitting
    if (password !== passwordConfirm) {
      return;
    }

<<<<<<< HEAD
    // Prepare the payload with both password and password_confirm
=======
    // Prepare the data for the signup request
>>>>>>> 18f08747
    const signupData = {
      username,
      email,
      password,
<<<<<<< HEAD
      password_confirm: passwordConfirm, // Send password_confirm as well
    };

    // Dispatch the signup action with the payload
=======
      password_confirm: passwordConfirm,
    };

    // Dispatch the signup action with the prepared data
>>>>>>> 18f08747
    dispatch(signupUser(signupData));
  };

  useEffect(() => {
    if (isAuthenticated) {
      navigate("/"); // Redirect to the homepage if the user is authenticated
    }
  }, [isAuthenticated, navigate]);

  return (
    <div className="flex justify-center items-center h-screen bg-gray-50">
      <form
        onSubmit={handleSignup}
        className="bg-white p-8 rounded-lg shadow-md w-full max-w-sm"
      >
        <h2 className="text-xl font-semibold mb-4 text-center">Sign Up</h2>

        {(error || (password !== passwordConfirm && passwordConfirm !== "")) && (
          <div className="bg-red-100 text-red-700 text-sm p-2 rounded mb-4">
            {password !== passwordConfirm && passwordConfirm !== "" ? "Passwords do not match." : error}
          </div>
        )}

        <input
          type="text"
          placeholder="Username"
          value={username}
          onChange={(e) => setUsername(e.target.value)}
          className="w-full px-4 py-2 mb-3 border border-gray-300 rounded focus:outline-none focus:ring-2 focus:ring-red-500"
          required
        />

        <input
          type="email"
          placeholder="Email"
          value={email}
          onChange={(e) => setEmail(e.target.value)}
          className="w-full px-4 py-2 mb-3 border border-gray-300 rounded focus:outline-none focus:ring-2 focus:ring-red-500"
          required
        />

        <input
          type="password"
          placeholder="Password"
          value={password}
          onChange={(e) => setPassword(e.target.value)}
          className="w-full px-4 py-2 mb-3 border border-gray-300 rounded focus:outline-none focus:ring-2 focus:ring-red-500"
          required
        />

        <input
          type="password"
          placeholder="Confirm Password"
          value={passwordConfirm}
          onChange={(e) => setPasswordConfirm(e.target.value)}
          className="w-full px-4 py-2 mb-4 border border-gray-300 rounded focus:outline-none focus:ring-2 focus:ring-red-500"
          required
        />

        <button
          type="submit"
          disabled={isLoading}
          className="w-full bg-red-600 text-white py-2 rounded hover:bg-red-700 transition disabled:opacity-50"
        >
          {isLoading ? "Signing up..." : "Sign Up"}
        </button>
      </form>
    </div>
  );
}<|MERGE_RESOLUTION|>--- conflicted
+++ resolved
@@ -36,26 +36,18 @@
       return;
     }
 
-<<<<<<< HEAD
-    // Prepare the payload with both password and password_confirm
-=======
     // Prepare the data for the signup request
->>>>>>> 18f08747
     const signupData = {
       username,
       email,
       password,
-<<<<<<< HEAD
-      password_confirm: passwordConfirm, // Send password_confirm as well
-    };
+
 
     // Dispatch the signup action with the payload
-=======
       password_confirm: passwordConfirm,
     };
 
     // Dispatch the signup action with the prepared data
->>>>>>> 18f08747
     dispatch(signupUser(signupData));
   };
 
