// ====== SINGLE RESPONSIBILITY PRINCIPLE (SRP) ======
// Component focused solely on displaying file content

import React, { useState, useMemo, useEffect } from 'react';
import { 
  X, 
  Edit, 
  Save, 
  Download,
  Maximize2,
  Minimize2
} from 'lucide-react';
import { Button } from '@/common/components/ui/button';
import ReactMarkdown from 'react-markdown';
import remarkGfm from 'remark-gfm';
import rehypeHighlight from 'rehype-highlight';
import rehypeRaw from 'rehype-raw';
import AuthenticatedImage from './AuthenticatedImage';
import { processReportMarkdownContent, getFileContentWithMinIOUrls } from '../utils';

interface MarkdownContentProps {
  content: string;
  notebookId: string;
  useMinIOUrls?: boolean;
}

// ====== SINGLE RESPONSIBILITY: Markdown content renderer ======
const MarkdownContent = React.memo<MarkdownContentProps>(({ content, notebookId, useMinIOUrls = false }) => (
  <div className="prose prose-sm max-w-none prose-headings:text-gray-900 prose-p:text-gray-700 prose-a:text-blue-600 prose-strong:text-gray-900 prose-code:text-red-600 prose-pre:bg-gray-50">
    <ReactMarkdown
      remarkPlugins={[remarkGfm]}
      rehypePlugins={[rehypeHighlight, rehypeRaw]}
      components={{
        img: ({ src, alt, title }) => (
          <AuthenticatedImage src={src || ''} alt={alt} title={title} />
        )
      }}
    >
      {content}
    </ReactMarkdown>
  </div>
));

MarkdownContent.displayName = 'MarkdownContent';

interface FileViewerProps {
  file: any;
  content?: string;
  isExpanded: boolean;
  viewMode: 'preview' | 'edit';
  onClose: () => void;
  onEdit?: () => void;
  onSave: (content: string) => void;
  onDownload?: () => void;
  onToggleExpand: () => void;
  onToggleViewMode?: () => void;
  onContentChange?: (content: string) => void;
  notebookId: string;
  useMinIOUrls?: boolean;
  hideHeader?: boolean;
<<<<<<< HEAD
=======
  isPreviewingEdits?: boolean;
>>>>>>> 0b9459e7
}

// ====== INTERFACE SEGREGATION PRINCIPLE (ISP) ======
// Focused props interface for file viewing
const FileViewer: React.FC<FileViewerProps> = ({
  file,
  content,
  isExpanded,
  viewMode, // 'preview' or 'edit'
  onClose,
  onEdit,
  onSave,
  onDownload,
  onToggleExpand,
  onToggleViewMode,
  onContentChange,
  notebookId,
  useMinIOUrls = false,
<<<<<<< HEAD
  hideHeader = false
=======
  hideHeader = false,
  isPreviewingEdits = false
>>>>>>> 0b9459e7
}) => {
  const [editContent, setEditContent] = useState(content || '');
  const [minioContent, setMinioContent] = useState(null);
  const [isLoadingMinio, setIsLoadingMinio] = useState(false);

  // Update editContent when content prop changes
  useEffect(() => {
    setEditContent(content || '');
  }, [content]);

  // Process the content for display with proper image URLs
  const processedContent = useMemo(() => {
    console.log('FileViewer: Processing content', {
      useMinIOUrls,
      hasMinioContent: !!minioContent,
      hasRegularContent: !!content,
      notebookId,
      isPreviewingEdits,
      viewMode
    });
    
    // Determine which content to use
    let contentToProcess = content;
    
    // If we're in preview mode and previewing edits, use the edit content
    if (viewMode === 'preview' && isPreviewingEdits) {
      console.log('FileViewer: Using edited content for preview');
      contentToProcess = editContent;
    }
    
    // If using MinIO URLs and we have MinIO content and NOT previewing edits
    if (useMinIOUrls && minioContent && !isPreviewingEdits) {
      console.log('FileViewer: Using MinIO content with direct URLs');
      return processReportMarkdownContent(minioContent, notebookId, true);
    }
    
    // Otherwise use regular content processing
    if (!contentToProcess || !notebookId) {
      console.log('FileViewer: No content or notebook ID available');
      return contentToProcess;
    }
    
    console.log('FileViewer: Using regular content processing');
    return processReportMarkdownContent(contentToProcess, notebookId, false);
  }, [content, notebookId, useMinIOUrls, minioContent, editContent, isPreviewingEdits, viewMode]);

  // Load MinIO content when useMinIOUrls is enabled
  useEffect(() => {
    console.log('FileViewer: useEffect triggered', { 
      useMinIOUrls, 
      fileId: file?.id, 
      hasMinioContent: !!minioContent, 
      isLoadingMinio 
    });
    
    if (useMinIOUrls && file?.id && !minioContent && !isLoadingMinio) {
      console.log('FileViewer: Loading MinIO content for file:', file.id);
      setIsLoadingMinio(true);
      getFileContentWithMinIOUrls(file.id)
        .then(data => {
          console.log('FileViewer: MinIO content loaded successfully:', data);
          setMinioContent(data.content);
        })
        .catch(error => {
          console.error('FileViewer: Failed to load MinIO content:', error);
          // Fall back to regular content
        })
        .finally(() => {
          setIsLoadingMinio(false);
        });
    }
  }, [useMinIOUrls, file?.id, minioContent, isLoadingMinio]);

  const handleSave = () => {
    onSave(editContent);
    onToggleViewMode?.(); // Switch back to preview mode
  };

  const handleContentChange = (e: React.ChangeEvent<HTMLTextAreaElement>) => {
    const newContent = e.target.value;
    setEditContent(newContent);
    onContentChange?.(newContent);
  };

  const formatFileTitle = () => {
    if (file.title) return file.title;
    if (file.article_title) return file.article_title;
    if (file.name) return file.name;
    return 'Untitled File';
  };

  return (
    <div className="flex flex-col h-full bg-white">
      {/* ====== SINGLE RESPONSIBILITY: Toolbar rendering ====== */}
      {!hideHeader && (
        <div className="flex-shrink-0 bg-gray-50 border-b border-gray-200">
          <div className="flex items-center justify-between p-4">
            <div className="flex items-center space-x-3">
              <h3 className="text-lg font-semibold text-gray-900 truncate">
                {formatFileTitle()}
              </h3>
              {isLoadingMinio && (
                <span className="px-2 py-1 text-xs bg-blue-100 text-blue-800 rounded-full">
                  Loading...
                </span>
              )}
            </div>

            <div className="flex items-center space-x-2">
              {viewMode === 'preview' && onEdit && (
                <Button variant="outline" size="sm" onClick={onEdit}>
                  <Edit className="h-4 w-4 mr-1" />
<<<<<<< HEAD
                  Edit
=======
                  {isPreviewingEdits ? 'Back to Edit' : 'Edit'}
>>>>>>> 0b9459e7
                </Button>
              )}

              {viewMode === 'edit' && (
                <Button variant="outline" size="sm" onClick={handleSave}>
                  <Save className="h-4 w-4 mr-1" />
                  Save
                </Button>
              )}

              {onDownload && (
                <Button variant="outline" size="sm" onClick={onDownload}>
                  <Download className="h-4 w-4 mr-1" />
                  Download
                </Button>
              )}
<<<<<<< HEAD

              <Button
                variant="outline"
                size="sm"
                onClick={onToggleExpand}
                title={isExpanded ? "Minimize" : "Expand"}
              >
                {isExpanded ? <Minimize2 className="h-4 w-4" /> : <Maximize2 className="h-4 w-4" />}
              </Button>
=======
>>>>>>> 0b9459e7

              <Button
                variant="outline"
                size="sm"
<<<<<<< HEAD
                onClick={onClose}
                className="text-red-600 border-red-300 hover:bg-red-50"
              >
                <X className="h-4 w-4" />
              </Button>
=======
                onClick={onToggleExpand}
                title={isExpanded ? "Minimize" : "Expand"}
              >
                {isExpanded ? <Minimize2 className="h-4 w-4" /> : <Maximize2 className="h-4 w-4" />}
              </Button>

              <Button
                variant="outline"
                size="sm"
                onClick={onClose}
                className="text-red-600 border-red-300 hover:bg-red-50"
              >
                <X className="h-4 w-4" />
              </Button>
>>>>>>> 0b9459e7
            </div>
          </div>
        </div>
      )}

      {/* ====== SINGLE RESPONSIBILITY: Content rendering ====== */}
      <div className="flex-1 overflow-auto">
        {viewMode === 'edit' ? (
          <textarea
            value={editContent}
            onChange={handleContentChange}
            className="w-full h-full p-6 border-none resize-none focus:outline-none font-mono text-sm"
            placeholder="Enter markdown content..."
          />
        ) : (
          <div className="p-6">
            {processedContent ? (
              <MarkdownContent 
                content={processedContent || ''} 
                notebookId={notebookId} 
                useMinIOUrls={useMinIOUrls} 
              />
            ) : (
              <div className="text-center py-12">
                <p className="text-gray-500">
                  {isLoadingMinio ? 'Loading content with MinIO URLs...' : 'No content available'}
                </p>
              </div>
            )}
          </div>
        )}
      </div>
    </div>
  );
};

export default React.memo(FileViewer); // Performance optimization<|MERGE_RESOLUTION|>--- conflicted
+++ resolved
@@ -58,10 +58,7 @@
   notebookId: string;
   useMinIOUrls?: boolean;
   hideHeader?: boolean;
-<<<<<<< HEAD
-=======
   isPreviewingEdits?: boolean;
->>>>>>> 0b9459e7
 }
 
 // ====== INTERFACE SEGREGATION PRINCIPLE (ISP) ======
@@ -80,12 +77,8 @@
   onContentChange,
   notebookId,
   useMinIOUrls = false,
-<<<<<<< HEAD
-  hideHeader = false
-=======
   hideHeader = false,
   isPreviewingEdits = false
->>>>>>> 0b9459e7
 }) => {
   const [editContent, setEditContent] = useState(content || '');
   const [minioContent, setMinioContent] = useState(null);
@@ -198,11 +191,7 @@
               {viewMode === 'preview' && onEdit && (
                 <Button variant="outline" size="sm" onClick={onEdit}>
                   <Edit className="h-4 w-4 mr-1" />
-<<<<<<< HEAD
-                  Edit
-=======
                   {isPreviewingEdits ? 'Back to Edit' : 'Edit'}
->>>>>>> 0b9459e7
                 </Button>
               )}
 
@@ -219,7 +208,6 @@
                   Download
                 </Button>
               )}
-<<<<<<< HEAD
 
               <Button
                 variant="outline"
@@ -229,24 +217,6 @@
               >
                 {isExpanded ? <Minimize2 className="h-4 w-4" /> : <Maximize2 className="h-4 w-4" />}
               </Button>
-=======
->>>>>>> 0b9459e7
-
-              <Button
-                variant="outline"
-                size="sm"
-<<<<<<< HEAD
-                onClick={onClose}
-                className="text-red-600 border-red-300 hover:bg-red-50"
-              >
-                <X className="h-4 w-4" />
-              </Button>
-=======
-                onClick={onToggleExpand}
-                title={isExpanded ? "Minimize" : "Expand"}
-              >
-                {isExpanded ? <Minimize2 className="h-4 w-4" /> : <Maximize2 className="h-4 w-4" />}
-              </Button>
 
               <Button
                 variant="outline"
@@ -256,7 +226,6 @@
               >
                 <X className="h-4 w-4" />
               </Button>
->>>>>>> 0b9459e7
             </div>
           </div>
         </div>
