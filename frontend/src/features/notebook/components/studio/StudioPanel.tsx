// ====== SOLID PRINCIPLES REFACTORED STUDIO PANEL ======
// This component demonstrates all 5 SOLID principles in action

import React, { useState, useEffect, useCallback, useMemo } from 'react';
<<<<<<< HEAD
import { RefreshCw, Maximize2, Minimize2, Settings, FileText, Play, Palette, ChevronDown, Trash2, Edit, Download, Save, X } from 'lucide-react';
=======
import { RefreshCw, Maximize2, Minimize2, Settings, FileText, Play, Palette, ChevronDown, Trash2, Edit, Download, Save, X, Eye } from 'lucide-react';
>>>>>>> 0b9459e7
import { Button } from '@/common/components/ui/button';
import { useToast } from '@/common/components/ui/use-toast';

// ====== DEPENDENCY INVERSION PRINCIPLE (DIP) ======
// Import service abstractions, not concrete implementations
import { ApiStudioService, LocalStorageJobService } from '@/features/notebook/services/StudioService';
import apiService from '@/common/utils/api';

// ====== SINGLE RESPONSIBILITY PRINCIPLE (SRP) ======
// Import focused custom hooks for specific concerns
import { config } from '@/config';
import { PANEL_HEADERS } from "@/features/notebook/config/uiConfig";
import { useStudioData, useGenerationState, useJobStatus } from '@/features/notebook/hooks';

// ====== SINGLE RESPONSIBILITY PRINCIPLE (SRP) ======
// Import focused UI components
import ReportGenerationForm from './components/ReportGenerationForm';
import PodcastGenerationForm from './components/PodcastGenerationForm';
import PodcastAudioPlayer from './components/PodcastAudioPlayer';
import FileViewer from './components/FileViewer';

// ====== INTERFACE SEGREGATION PRINCIPLE (ISP) ======
// Import type definitions and prop creators
import { 
  StudioPanelProps,
  FileItem,
  SourceItem,
  ReportItem,
  PodcastItem,
  GenerationStateHook
} from './types';

// ====== DEPENDENCY INVERSION PRINCIPLE (DIP) ======
// Service instances - can be injected for testing
// Note: studioService will be created inside component with notebookId
const jobService = new LocalStorageJobService();

// ====== SINGLE RESPONSIBILITY PRINCIPLE (SRP) ======
// Main container component focused on orchestration and state coordination
const StudioPanel: React.FC<StudioPanelProps> = ({ 
  notebookId, 
  sourcesListRef, 
  onSelectionChange,
  onOpenModal,
  onCloseModal,
  onToggleExpand,
  isStudioExpanded
}) => {
  const { toast } = useToast();

  // ====== SINGLE RESPONSIBILITY: UI State Management ======
  const [selectedFile, setSelectedFile] = useState<FileItem | null>(null);
  const [selectedFileContent, setSelectedFileContent] = useState<string>('');
  const [viewMode, setViewMode] = useState<'preview' | 'edit'>('preview');
  const [isReportPreview, setIsReportPreview] = useState<boolean>(false);
<<<<<<< HEAD
  const [collapsedSections, setCollapsedSections] = useState<CollapsedSections>({
    report: false,
    podcast: false,
    reports: false,
    podcasts: false
  });
=======
  const [isPreviewingEdits, setIsPreviewingEdits] = useState<boolean>(false);
>>>>>>> 0b9459e7
  const [expandedPodcasts, setExpandedPodcasts] = useState<Set<string>>(new Set());


  // ====== SINGLE RESPONSIBILITY: File Selection State ======
  const [selectedFiles, setSelectedFiles] = useState<FileItem[]>([]);
  const [selectedSources, setSelectedSources] = useState<SourceItem[]>([]);

  // ====== DEPENDENCY INVERSION: Create service instance with notebookId ======
  const studioService = useMemo(() => new ApiStudioService(apiService, notebookId), [notebookId]);
  
  // ====== DEPENDENCY INVERSION: Use abstracted services ======
  const studioData = useStudioData(notebookId, studioService);

  // ====== SINGLE RESPONSIBILITY: Report generation state ======
  const reportGeneration: GenerationStateHook = useGenerationState({
    topic: '',
    article_title: '',
    model_provider: 'openai',
    retriever: 'searxng',
    prompt_type: 'general',
    include_image: false,
    include_domains: false,
    time_range: 'ALL',
    model: 'gpt-4'
  });

  // ====== SINGLE RESPONSIBILITY: Podcast generation state ======
  const podcastGeneration: GenerationStateHook = useGenerationState({
    title: '',
    description: '',
    topic: '',
    expert_names: {
      host: '杨飞飞',
      expert1: '奥立昆',
      expert2: '李特曼'
    },
    model: 'gpt-4'
  });

  // ====== SINGLE RESPONSIBILITY: Report generation completion ======
  const handleReportComplete = useCallback(() => {
    reportGeneration.completeGeneration();
    studioData.loadReports(); // Refresh the entire list to get updated titles
    if (reportGeneration.currentJobId) {
      jobService.clearJob(reportGeneration.currentJobId);
    }
    toast({
      title: "Report Generated",
      description: "Your research report has been generated successfully."
    });
  }, [reportGeneration, studioData, toast]);

  // ====== SINGLE RESPONSIBILITY: Podcast generation completion ======
  const handlePodcastComplete = useCallback(async (result: PodcastItem) => {
    podcastGeneration.completeGeneration();
    
    // Fetch complete podcast data from server to ensure we have audio URL
    try {
      const completeResult = { ...result };
      
      // If the result doesn't have an audio_url, try to fetch complete data
      if (!result.audio_url && result.job_id) {
        try {
          const freshPodcast = await studioService.getPodcast(result.job_id);
          Object.assign(completeResult, freshPodcast);
        } catch (error) {
          console.error('Failed to fetch complete podcast data:', error);
          // Still add the result we have, the PodcastAudioPlayer will handle retries
        }
      }
      
      studioData.addPodcast(completeResult);
    } catch (error) {
      console.error('Error in handlePodcastComplete:', error);
      // Fallback to original behavior
      studioData.addPodcast(result);
    }
    
    if (podcastGeneration.currentJobId) {
      jobService.clearJob(podcastGeneration.currentJobId);
    }
    toast({
      title: "Podcast Generated", 
      description: "Your panel discussion has been generated successfully."
    });
  }, [podcastGeneration, studioData, studioService, toast]);

  // ====== SINGLE RESPONSIBILITY: Job status monitoring ======
  const handleReportError = useCallback((error: string) => {
    if (error === 'Job was cancelled') {
      reportGeneration.cancelGeneration();
    } else {
      reportGeneration.failGeneration(error);
    }
  }, [reportGeneration]);

  const handlePodcastError = useCallback((error: string) => {
    if (error === 'Job was cancelled') {
      podcastGeneration.cancelGeneration();
    } else {
      podcastGeneration.failGeneration(error);
    }
  }, [podcastGeneration]);

  const reportJobStatus = useJobStatus(
    reportGeneration.currentJobId,
    handleReportComplete,
    handleReportError,
    notebookId,
    'report'
  );

  const podcastJobStatus = useJobStatus(
    podcastGeneration.currentJobId,
    handlePodcastComplete,
    handlePodcastError,
    notebookId,
    'podcast'
  );

  // ====== SINGLE RESPONSIBILITY: Job recovery on page load ======
  useEffect(() => {
    const recoverRunningJobs = async () => {
      try {
        // Fetch current reports to check for running jobs
        const reports = await studioService.getReports();
        
        // Find running report jobs
        const runningReport = reports.find((report: any) => 
          report.status === 'running' || report.status === 'pending'
        );
        
        // Find running podcast jobs
        const podcasts = await studioService.getPodcasts();
        const runningPodcast = podcasts.find((podcast: any) => 
          podcast.status === 'generating' || podcast.status === 'pending'
        );
        
        // Recover report job if found
        if (runningReport) {
          console.log('Recovering running report job:', runningReport.job_id);
          reportGeneration.startGeneration(runningReport.job_id);
          reportGeneration.updateProgress(runningReport.progress || 'Generating report...');
        }
        
        // Recover podcast job if found
        if (runningPodcast) {
          console.log('Recovering running podcast job:', runningPodcast.job_id);
          podcastGeneration.startGeneration(runningPodcast.job_id);
          podcastGeneration.updateProgress(runningPodcast.progress || 'Generating podcast...');
        }
      } catch (error) {
        console.error('Error recovering running jobs:', error);
      }
    };
    
    if (notebookId) {
      recoverRunningJobs();
    }
  }, [notebookId, studioService, reportGeneration, podcastGeneration]);

  // ====== SINGLE RESPONSIBILITY: Progress sync ======
  useEffect(() => {
    if (reportJobStatus.progress) {
      reportGeneration.updateProgress(reportJobStatus.progress);
    }
  }, [reportJobStatus.progress, reportGeneration.updateProgress]);

  useEffect(() => {
    if (podcastJobStatus.progress) {
      podcastGeneration.updateProgress(podcastJobStatus.progress);
    }
  }, [podcastJobStatus.progress, podcastGeneration.updateProgress]);

  // ====== SINGLE RESPONSIBILITY: Source selection sync ======
  useEffect(() => {
    if (sourcesListRef?.current) {
      const updateSelection = () => {
        const selected = sourcesListRef.current?.getSelectedFiles?.() || [];
        const sources = sourcesListRef.current?.getSelectedSources?.() || [];
        setSelectedFiles(selected);
        setSelectedSources(sources);
      };

      updateSelection();
      onSelectionChange?.(updateSelection);
    }
  }, [sourcesListRef, onSelectionChange]);

  // ====== SINGLE RESPONSIBILITY: Report generation handler ======
  const handleGenerateReport = useCallback(async (configOverrides?: Partial<any>) => {
    try {
      const config = {
        ...reportGeneration.config,
        ...configOverrides,
        notebook_id: notebookId,
        selected_files_paths: selectedFiles.map((f: FileItem) => f.id),
        model: configOverrides?.model || reportGeneration.config.model || 'gpt-4'
      };

      const response = await studioService.generateReport(config);
      reportGeneration.startGeneration(response.job_id);
      jobService.saveJob(response.job_id, { 
        type: 'report', 
        config, 
        created_at: new Date().toISOString() 
      });

    } catch (error: unknown) {
      const errorMessage = error instanceof Error ? error.message : 'Unknown error occurred';
      reportGeneration.failGeneration(errorMessage);
      toast({
        title: "Generation Failed",
        description: errorMessage,
        variant: "destructive"
      });
    }
  }, [reportGeneration, notebookId, selectedFiles, toast]);

  // ====== SINGLE RESPONSIBILITY: Podcast generation handler ======
  const handleGeneratePodcast = useCallback(async (configOverrides?: Partial<any>) => {
    try {
      const config = {
        ...podcastGeneration.config,
        ...configOverrides,
        notebook_id: notebookId,
        source_file_ids: selectedFiles.map((f: FileItem) => f.id),
        model: configOverrides?.model || podcastGeneration.config.model || 'gpt-4'
      };

      const response = await studioService.generatePodcast(config);
      podcastGeneration.startGeneration(response.job_id);
      podcastGeneration.updateProgress('Starting podcast generation (10%)');
      jobService.saveJob(response.job_id, { 
        type: 'podcast', 
        config, 
        created_at: new Date().toISOString() 
      });

    } catch (error: unknown) {
      const errorMessage = error instanceof Error ? error.message : 'Unknown error occurred';
      podcastGeneration.failGeneration(errorMessage);
      toast({
        title: "Generation Failed",
        description: errorMessage,
        variant: "destructive"
      });
    }
  }, [podcastGeneration, notebookId, selectedFiles, toast]);

  // ====== SINGLE RESPONSIBILITY: Cancellation handlers ======
  const handleCancelReport = useCallback(async () => {
    if (reportGeneration.currentJobId) {
      // Validate job ID is not empty or invalid
      if (reportGeneration.currentJobId.trim() === '') {
        reportGeneration.cancelGeneration();
        jobService.clearJob(reportGeneration.currentJobId);
        toast({
          title: "Invalid Job",
          description: "Invalid job detected. Status has been reset.",
          variant: "destructive"
        });
        return;
      }
      
      try {
        await studioService.cancelGeneration(reportGeneration.currentJobId);
        
        // Don't set local state immediately - let SSE handle the status update
        jobService.clearJob(reportGeneration.currentJobId);
        
        toast({
          title: "Cancelled",
          description: "Report generation cancelled successfully."
        });
      } catch (error: unknown) {
        // Check if it's a 404 (job not found) - clean up state
        if ((error as any)?.response?.status === 404) {
          reportGeneration.cancelGeneration();
          jobService.clearJob(reportGeneration.currentJobId);
          toast({
            title: "Job Not Found",
            description: "Job no longer exists. Status has been reset.",
            variant: "destructive"
          });
        } else {
          // Only set local state if API call failed for other reasons
          reportGeneration.failGeneration('Failed to cancel generation');
          toast({
            title: "Cancel Failed",
            description: "Failed to cancel report generation. Please try again.",
            variant: "destructive"
          });
        }
      }
    } else {
      // If there's no job ID but we're in a generating state, reset the state
      if (reportGeneration.state === 'generating') {
        reportGeneration.cancelGeneration();
        toast({
          title: "Invalid State",
          description: "Invalid generation state detected. Status has been reset.",
          variant: "destructive"
        });
      }
    }
  }, [reportGeneration, studioService, jobService, toast]);

  const handleCancelPodcast = useCallback(async () => {
    if (podcastGeneration.currentJobId) {
      try {
        await studioService.cancelGeneration(podcastGeneration.currentJobId);
        // Don't set local state immediately - let SSE handle the status update
        // podcastGeneration.cancelGeneration();
        jobService.clearJob(podcastGeneration.currentJobId);
      } catch (error) {
        console.error('Failed to cancel podcast generation:', error);
        // Only set local state if API call failed
        podcastGeneration.failGeneration('Failed to cancel generation');
      }
    }
  }, [podcastGeneration]);


  const toggleExpanded = useCallback(() => {
    if (onToggleExpand) {
      onToggleExpand();
    }
  }, [onToggleExpand]);

  const toggleViewMode = useCallback(() => {
    setViewMode(prev => prev === 'preview' ? 'edit' : 'preview');
  }, []);

  // ====== SINGLE RESPONSIBILITY: Data refresh ======
  const handleRefresh = useCallback(() => {
    studioData.loadReports();
    studioData.loadPodcasts();
    studioData.loadModels();
  }, [studioData]);

  // ====== SINGLE RESPONSIBILITY: File operations ======
  const handleSelectReport = useCallback(async (report: ReportItem) => {
    try {
      // Use job_id if id is not available, as API might return job_id instead of id
      const reportId = report.id || report.job_id;
      if (!reportId) {
        throw new Error('Report ID not found');
      }
      
      const content = await studioService.loadReportContent(reportId);
      setSelectedFile(report);
      setSelectedFileContent(content.content || content.markdown_content || '');
      setViewMode('preview');
      setIsReportPreview(true);
    } catch (error) {
      console.error('Failed to load report content:', error);
      const errorMessage = error instanceof Error ? error.message : 'Unknown error occurred';
      toast({
        title: "Error",
        description: "Failed to load report content: " + errorMessage,
        variant: "destructive"
      });
    }
  }, [studioService, toast]);

  const handlePodcastClick = useCallback((podcast: PodcastItem) => {
    const podcastId = podcast.id || podcast.job_id || '';
    setExpandedPodcasts(prev => {
      const newSet = new Set(prev);
      if (newSet.has(podcastId)) {
        newSet.delete(podcastId);
      } else {
        newSet.add(podcastId);
      }
      return newSet;
    });
  }, []);

  const getReportPreview = useCallback((report: ReportItem): string => {
    // Get a two-line preview from content or description
    const content = report.content || report.description || '';
    const lines = content.split('\n').filter((line: string) => line.trim());
    return lines.slice(0, 2).join(' ').substring(0, 120) + (content.length > 120 ? '...' : '');
  }, []);

  const handleDownloadReport = useCallback(async (report: ReportItem) => {
    try {
      const reportId = report.id || report.job_id;
      if (!reportId) {
        throw new Error('Report ID not found');
      }
      
      // Add a small delay to ensure any pending save operations complete
      // This prevents race conditions between save and download
      await new Promise(resolve => setTimeout(resolve, 500));
      
      const filename = `${report.title || report.article_title || 'report'}.pdf`;
      
      // Use apiService.downloadReportPdf directly instead of studioService.downloadFile
      // This ensures we're using the correct PDF download endpoint
      const blob = await apiService.downloadReportPdf(reportId, notebookId);
      
      // Create download link
      const url = window.URL.createObjectURL(blob);
      const link = document.createElement('a');
      link.href = url;
      link.download = filename;
      document.body.appendChild(link);
      link.click();
      document.body.removeChild(link);
      
      // Clean up the blob URL
      setTimeout(() => {
        window.URL.revokeObjectURL(url);
      }, 1000);
      
      toast({
        title: "Download Started",
        description: "Your report is being downloaded as PDF"
      });
    } catch (error) {
      const errorMessage = error instanceof Error ? error.message : 'Unknown error occurred';
      toast({
        title: "Download Failed", 
        description: errorMessage,
        variant: "destructive"
      });
    }
  }, [apiService, notebookId, toast]);

  const handleDownloadPodcast = useCallback(async (podcast: PodcastItem) => {
    try {
      const podcastId = podcast.id || podcast.job_id;
      if (!podcastId) {
        throw new Error('Podcast ID not found');
      }
      
      // Use the API service to download the podcast audio as a blob
      const blob = await apiService.downloadPodcastAudio(podcastId, notebookId);
      
      // Create download link and trigger download
      const url = window.URL.createObjectURL(blob);
      const link = document.createElement('a');
      link.href = url;
      link.download = `${podcast.title || 'podcast'}.mp3`;
      document.body.appendChild(link);
      link.click();
      document.body.removeChild(link);
      
      // Clean up the blob URL
      setTimeout(() => {
        window.URL.revokeObjectURL(url);
      }, 1000);
      
      toast({
        title: "Download Started",
        description: "Your podcast download should begin shortly"
      });
    } catch (error) {
      const errorMessage = error instanceof Error ? error.message : 'Unknown error occurred';
      toast({
        title: "Download Failed",
        description: errorMessage, 
        variant: "destructive"
      });
    }
  }, [notebookId, toast]);

  const handleDeleteReport = useCallback(async (report: ReportItem) => {
    if (!confirm('Are you sure you want to delete this report?')) {
      return;
    }
    
    try {
      const reportId = report.id || report.job_id;
      if (!reportId) {
        throw new Error('Report ID not found');
      }
      
      // Delete from backend database using the proper API call
      const result = await apiService.deleteReport(reportId, notebookId);
      
      // Verify the deletion was successful by checking the response
      if (!result || (result.error && result.error !== null)) {
        throw new Error(result?.error || 'Backend deletion failed');
      }
      
      // Only remove from local state after confirming backend deletion succeeded
      studioData.removeReport(reportId);
      
      // Clear selected file if it's the one being deleted, without navigating to another file
      if (selectedFile?.id === reportId || selectedFile?.job_id === reportId) {
        setSelectedFile(null);
        setSelectedFileContent('');
      }
      
      toast({
        title: "Report Deleted",
        description: "The report has been deleted successfully"
      });
    } catch (error) {
      const errorMessage = error instanceof Error ? error.message : 'Unknown error occurred';
      toast({
        title: "Delete Failed", 
        description: `Failed to delete report: ${errorMessage}`,
        variant: "destructive"
      });
    }
  }, [studioData, selectedFile, notebookId, toast]);

  const handleDeletePodcast = useCallback(async (podcast: PodcastItem) => {
    if (!confirm('Are you sure you want to delete this podcast?')) {
      return;
    }
    
    try {
      const podcastId = podcast.id || podcast.job_id;
      if (!podcastId) {
        throw new Error('Podcast ID not found');
      }
      
      const result = await apiService.deletePodcast(podcastId, notebookId);
      
      // Verify the deletion was successful by checking the response
      // For podcasts, successful deletion returns HTTP 204 (no content)
      if (result && result.error) {
        throw new Error(result.error || 'Backend deletion failed');
      }
      
      // Only remove from local state after confirming backend deletion succeeded
      studioData.removePodcast(podcastId);
      
      if (selectedFile?.id === podcastId || selectedFile?.job_id === podcastId) {
        setSelectedFile(null);
        setSelectedFileContent('');
      }
      
      toast({
        title: "Podcast Deleted",
        description: "The podcast has been deleted successfully"
      });
    } catch (error) {
      const errorMessage = error instanceof Error ? error.message : 'Unknown error occurred';
      toast({
        title: "Delete Failed",
        description: `Failed to delete podcast: ${errorMessage}`,
        variant: "destructive"
      });
    }
  }, [studioData, selectedFile, notebookId, toast]);

  const handleSaveFile = useCallback(async (content: string) => {
    if (!selectedFile) return;
    
    try {
      // Use job_id if id is not available, as API expects job_id for reports
      const fileId = selectedFile.id || selectedFile.job_id;
      if (!fileId) {
        throw new Error('File ID not found');
      }
      
      console.log('Saving file:', { fileId, notebookId, contentLength: content.length });
      await studioService.updateFile(fileId, content);
      setSelectedFileContent(content);
      
      // Refresh the report data to ensure it's synchronized
      studioData.loadReports();
      
      toast({
        title: "File Saved",
        description: "Your changes have been saved and synchronized"
      });
    } catch (error) {
      console.error('Save error:', error);
      const errorMessage = error instanceof Error ? error.message : 'Unknown error occurred';
      toast({
        title: "Save Failed",
        description: `Failed to save: ${errorMessage}`,
        variant: "destructive"
      });
    }
  }, [selectedFile, studioService, studioData, notebookId, toast]);

  const handleCloseFile = useCallback(() => {
    setSelectedFile(null);
    setSelectedFileContent('');
    setViewMode('preview');
    setIsReportPreview(false);
<<<<<<< HEAD
=======
    setIsPreviewingEdits(false);
  }, []);

  const handlePreviewEdits = useCallback(() => {
    setIsPreviewingEdits(true);
    setViewMode('preview');
>>>>>>> 0b9459e7
  }, []);

  // ====== OPEN/CLOSED PRINCIPLE (OCP) ======
  // Render method that can be extended without modification
  return (
    <div className="flex flex-col h-full">
      {/* ====== SINGLE RESPONSIBILITY: Header rendering ====== */}
      <div className={`${PANEL_HEADERS.container}`}>
        <div className={PANEL_HEADERS.layout}>
          <div className={PANEL_HEADERS.titleContainer}>
            <div className={PANEL_HEADERS.iconContainer}>
              <Palette className={PANEL_HEADERS.icon} />
            </div>
            <h3 className={PANEL_HEADERS.title}>
              {isReportPreview ? 'Studio/Report' : 'Studio'}
            </h3>
            {(reportGeneration.isGenerating || podcastGeneration.isGenerating) && (
              <div className="flex items-center space-x-2 text-sm text-red-600">
                <div className="w-2 h-2 bg-red-600 rounded-full animate-pulse"></div>
                <span>Generating...</span>
              </div>
            )}
          </div>
          <div className={PANEL_HEADERS.actionsContainer}>
            {isReportPreview && selectedFile ? (
              // Report preview controls
              <>
                {viewMode === 'preview' && (
                  <Button
                    variant="ghost"
                    size="sm"
                    className="h-7 px-2 text-xs text-gray-500 hover:text-gray-700"
                    onClick={() => setViewMode('edit')}
                  >
                    <Edit className="h-3 w-3 mr-1" />
                    Edit
                  </Button>
                )}
                {viewMode === 'edit' && (
<<<<<<< HEAD
                  <Button
                    variant="ghost"
                    size="sm"
                    className="h-7 px-2 text-xs text-gray-500 hover:text-gray-700"
                    onClick={() => handleSaveFile(selectedFileContent)}
                  >
                    <Save className="h-3 w-3 mr-1" />
                    Save
                  </Button>
=======
                  <>
                    <Button
                      variant="ghost"
                      size="sm"
                      className="h-7 px-2 text-xs text-blue-600 hover:text-blue-800"
                      onClick={handlePreviewEdits}
                    >
                      <Eye className="h-3 w-3 mr-1" />
                      Preview
                    </Button>
                    <Button
                      variant="ghost"
                      size="sm"
                      className="h-7 px-2 text-xs text-gray-500 hover:text-gray-700"
                      onClick={() => handleSaveFile(selectedFileContent)}
                    >
                      <Save className="h-3 w-3 mr-1" />
                      Save
                    </Button>
                  </>
>>>>>>> 0b9459e7
                )}
                <Button
                  variant="ghost"
                  size="sm"
                  className="h-7 px-2 text-xs text-gray-500 hover:text-gray-700"
                  onClick={() => handleDownloadReport(selectedFile)}
                >
                  <Download className="h-3 w-3 mr-1" />
                  Download
                </Button>
                <Button
                  variant="ghost"
                  size="sm"
                  className="h-7 w-7 p-0 text-gray-400 hover:text-gray-600"
                  onClick={toggleExpanded}
                >
                  {isStudioExpanded ? <Minimize2 className="h-4 w-4" /> : <Maximize2 className="h-4 w-4" />}
                </Button>
                <Button
                  variant="ghost"
                  size="sm"
                  className="h-7 w-7 p-0 text-gray-400 hover:text-gray-600"
                  onClick={handleCloseFile}
                >
                  <X className="h-4 w-4" />
                </Button>
              </>
            ) : (
              // Default studio controls
              <>
                <Button
                  variant="ghost"
                  size="sm"
                  className="h-7 px-2 text-xs text-gray-500 hover:text-gray-700"
                  onClick={handleRefresh}
                  disabled={studioData.loading.reports || studioData.loading.podcasts}
                >
                  <RefreshCw className={`h-3 w-3 mr-1 ${studioData.loading.reports || studioData.loading.podcasts ? 'animate-spin' : ''}`} />
                  Refresh
                </Button>
                <Button
                  variant="ghost"
                  size="sm"
                  className="h-7 px-2 text-xs text-gray-500 hover:text-gray-700"
                  onClick={() => {
                    // Import AdvancedSettingsModal component dynamically
                    import('./components/AdvancedSettingsModal').then(({ default: AdvancedSettingsModal }) => {
                      const settingsContent = (
                        <AdvancedSettingsModal
                          isOpen={true}
                          onClose={() => onCloseModal('advancedSettings')}
                          reportConfig={reportGeneration.config}
                          podcastConfig={podcastGeneration.config}
                          onReportConfigChange={reportGeneration.updateConfig}
                          onPodcastConfigChange={podcastGeneration.updateConfig}
                          availableModels={studioData.availableModels || {}}
                        />
                      );
                      onOpenModal('advancedSettings', settingsContent);
                    });
                  }}
                  title="Advanced Settings"
                >
                  <Settings className="h-3 w-3" />
                </Button>
                <Button
                  variant="ghost"
                  size="sm"
                  className="h-7 w-7 p-0 text-gray-400 hover:text-gray-600"
                  onClick={toggleExpanded}
                >
                  {isStudioExpanded ? <Minimize2 className="h-4 w-4" /> : <Maximize2 className="h-4 w-4" />}
                </Button>
              </>
            )}
          </div>
        </div>
      </div>

      {/* ====== SINGLE RESPONSIBILITY: Main content area ====== */}
<<<<<<< HEAD
      <div className={`flex-1 overflow-auto ${isReportPreview ? 'p-0' : 'p-6 space-y-6'} scrollbar-overlay`}>
        {!isReportPreview && (
          <>
=======
      {!isReportPreview ? (
        <div className="flex-1 flex flex-col overflow-hidden">
          {/* ====== FIXED SECTIONS: Generation Forms ====== */}
          <div className="flex-shrink-0 p-4 space-y-4 bg-gray-50/50 border-b border-gray-200/60">
>>>>>>> 0b9459e7
            {/* ====== LISKOV SUBSTITUTION PRINCIPLE (LSP) ====== */}
            {/* Both forms follow the same interface contract */}
            
            <ReportGenerationForm
<<<<<<< HEAD
          config={reportGeneration.config}
          onConfigChange={reportGeneration.updateConfig}
          availableModels={studioData.availableModels || {}}
          generationState={{
            state: reportGeneration.state,
            progress: reportGeneration.progress,
            error: reportGeneration.error || undefined,
            isGenerating: reportGeneration.isGenerating
          }}
          onGenerate={handleGenerateReport}
          onCancel={handleCancelReport}
          selectedFiles={selectedFiles}
          onOpenModal={onOpenModal}
          onCloseModal={onCloseModal}
        />

        <PodcastGenerationForm
          config={podcastGeneration.config}
          onConfigChange={podcastGeneration.updateConfig}
          generationState={{
            state: podcastGeneration.state,
            progress: podcastGeneration.progress ? parseInt(podcastGeneration.progress) || 0 : undefined,
            error: podcastGeneration.error || undefined
          }}
          onGenerate={handleGeneratePodcast}
          onCancel={handleCancelPodcast}
          selectedFiles={selectedFiles}
          selectedSources={selectedSources}
          onOpenModal={onOpenModal}
          onCloseModal={onCloseModal}
        />

        {/* ====== SEPARATOR BETWEEN PODCAST FORM AND REPORT LISTINGS ====== */}
        {studioData.reports.length > 0 && (
          <div className="px-6 py-2">
            <div className="border-t border-gray-200/60"></div>
          </div>
        )}

        {/* ====== INLINE REPORT LISTINGS ====== */}
        {studioData.reports.length > 0 && (
          <div className="px-6 py-4">
            <div className="space-y-3">
              {studioData.reports.map((report: ReportItem, index: number) => (
                <div
                  key={report.id || index}
                  className="p-4 bg-white hover:bg-gray-50 rounded-xl transition-all duration-200 cursor-pointer group border border-gray-200 hover:border-gray-300"
                  onClick={() => handleSelectReport(report)}
                >
                  <div className="flex items-start space-x-3">
                    <div className="w-8 h-8 bg-blue-600 rounded-lg flex items-center justify-center shadow-sm flex-shrink-0 mt-1">
                      <FileText className="h-4 w-4 text-white" />
                    </div>
                    <div className="flex-1 min-w-0">
                      <h4 className="text-sm font-semibold text-gray-900 group-hover:text-blue-700 mb-2">
                        {report.title || 'Research Report'}
                      </h4>
                      <p className="text-xs text-gray-600 leading-relaxed mb-2">
                        {getReportPreview(report)}
                      </p>
                      <div className="flex items-center text-xs text-gray-500">
                        <span>{report.created_at ? new Date(report.created_at).toLocaleDateString() : 'Generated'}</span>
                        <span className="mx-2">•</span>
                        <span>Click to edit</span>
                      </div>
                    </div>
                    <div className="opacity-0 group-hover:opacity-100 transition-opacity flex-shrink-0">
                      <Button
                        variant="ghost"
                        size="sm"
                        className="h-8 w-8 p-0 text-gray-400 hover:text-red-600 hover:bg-red-50"
                        onClick={(e) => {
                          e.stopPropagation();
                          handleDeleteReport(report);
                        }}
                      >
                        <Trash2 className="h-4 w-4" />
                      </Button>
                    </div>
                  </div>
                </div>
              ))}
            </div>
=======
              config={reportGeneration.config}
              onConfigChange={reportGeneration.updateConfig}
              availableModels={studioData.availableModels || {}}
              generationState={{
                state: reportGeneration.state,
                progress: reportGeneration.progress,
                error: reportGeneration.error || undefined,
                isGenerating: reportGeneration.isGenerating
              }}
              onGenerate={handleGenerateReport}
              onCancel={handleCancelReport}
              selectedFiles={selectedFiles}
              onOpenModal={onOpenModal}
              onCloseModal={onCloseModal}
            />

            <PodcastGenerationForm
              config={podcastGeneration.config}
              onConfigChange={podcastGeneration.updateConfig}
              generationState={{
                state: podcastGeneration.state,
                progress: podcastGeneration.progress,
                error: podcastGeneration.error || undefined
              }}
              onGenerate={handleGeneratePodcast}
              onCancel={handleCancelPodcast}
              selectedFiles={selectedFiles}
              selectedSources={selectedSources}
              onOpenModal={onOpenModal}
              onCloseModal={onCloseModal}
            />
>>>>>>> 0b9459e7
          </div>

<<<<<<< HEAD
        {/* ====== SEPARATOR BETWEEN PODCAST FORM AND PODCAST LISTINGS ====== */}
        {studioData.podcasts.length > 0 && (
          <div className="px-6 py-2">
            <div className="border-t border-gray-200/60"></div>
          </div>
        )}

        {/* ====== INLINE PODCAST LISTINGS ====== */}
        {studioData.podcasts.length > 0 && (
          <div className="px-6 py-4">
            <div className="space-y-3">
              {studioData.podcasts.map((podcast: PodcastItem, index: number) => {
                const podcastId = podcast.id || podcast.job_id || index.toString();
                const isExpanded = expandedPodcasts.has(podcastId);
                
                return (
                  <div
                    key={podcastId}
                    className="bg-white rounded-xl border border-gray-200 hover:border-gray-300 transition-all duration-200 overflow-hidden"
                  >
                    {/* Podcast Header */}
                    <div
                      className="p-4 cursor-pointer hover:bg-gray-50 transition-colors duration-200 group"
                      onClick={() => handlePodcastClick(podcast)}
                    >
                      <div className="flex items-center space-x-3">
                        <div className="w-8 h-8 bg-purple-600 rounded-lg flex items-center justify-center shadow-sm flex-shrink-0">
                          {isExpanded ? (
                            <ChevronDown className="h-4 w-4 text-white" />
                          ) : (
                            <Play className="h-4 w-4 text-white" />
                          )}
                        </div>
                        <div className="flex-1 min-w-0">
                          <h4 className="text-sm font-semibold text-gray-900 hover:text-purple-700">
                            {podcast.title || 'Panel Discussion'}
                          </h4>
                          <div className="flex items-center text-xs text-gray-500 mt-1">
                            <span>{podcast.created_at ? new Date(podcast.created_at).toLocaleDateString() : 'Generated'}</span>
                            <span className="mx-2">•</span>
                            <span>Click to {isExpanded ? 'collapse' : 'play'}</span>
                          </div>
                        </div>
                        <div className="flex-shrink-0 flex items-center space-x-2">
                          <Button
                            variant="ghost"
                            size="sm"
                            className="h-8 w-8 p-0 text-gray-400 hover:text-red-600 hover:bg-red-50 opacity-0 group-hover:opacity-100 transition-opacity"
                            onClick={(e) => {
                              e.stopPropagation();
                              handleDeletePodcast(podcast);
                            }}
                          >
                            <Trash2 className="h-4 w-4" />
                          </Button>
                          <div className={`w-2 h-2 rounded-full transition-colors ${isExpanded ? 'bg-purple-400' : 'bg-gray-300'}`}></div>
                        </div>
                      </div>
                    </div>

                    {/* Expanded Audio Player */}
                    {isExpanded && (
                      <div className="border-t border-gray-100 p-4 bg-gray-50">
                        <PodcastAudioPlayer
                          podcast={podcast}
                          onDownload={() => handleDownloadPodcast(podcast)}
                          onDelete={() => handleDeletePodcast(podcast)}
                          notebookId={notebookId}
                        />
                      </div>
                    )}
=======
          {/* ====== SCROLLABLE SECTION: Generated Files List ====== */}
          <div className="flex-1 overflow-auto scrollbar-overlay">
            {(studioData.reports.length > 0 || studioData.podcasts.length > 0) ? (() => {
              // Combine reports and podcasts into a unified list
              const allItems = [
                ...studioData.reports.map((report: ReportItem) => ({
                  ...report,
                  type: 'report',
                  created_at: report.created_at || new Date().toISOString()
                })),
                ...studioData.podcasts.map((podcast: PodcastItem) => ({
                  ...podcast,
                  type: 'podcast',
                  created_at: podcast.created_at || new Date().toISOString()
                }))
              ];

              // Sort by creation date, newest first
              allItems.sort((a, b) => new Date(b.created_at).getTime() - new Date(a.created_at).getTime());

              return (
                <div className="p-6">
                  <div className="space-y-3">
                    {allItems.map((item: any, index: number) => {
                      const itemId = item.id || item.job_id || index.toString();
                      
                      if (item.type === 'report') {
                        return (
                          <div
                            key={`report-${itemId}`}
                            className="p-4 bg-white hover:bg-gray-50 rounded-xl transition-all duration-200 cursor-pointer group border border-gray-200 hover:border-gray-300"
                            onClick={() => handleSelectReport(item)}
                          >
                            <div className="flex items-start space-x-3">
                              <div className="w-8 h-8 bg-blue-600 rounded-lg flex items-center justify-center shadow-sm flex-shrink-0 mt-1">
                                <FileText className="h-4 w-4 text-white" />
                              </div>
                              <div className="flex-1 min-w-0">
                                <h4 className="text-sm font-semibold text-gray-900 group-hover:text-blue-700 mb-2 truncate">
                                  {item.title || 'Research Report'}
                                </h4>
                                <p className="text-xs text-gray-600 leading-relaxed mb-2">
                                  {getReportPreview(item)}
                                </p>
                                <div className="flex items-center text-xs text-gray-500">
                                  <span>{new Date(item.created_at).toLocaleDateString()}</span>
                                  <span className="mx-2">•</span>
                                  <span>Report</span>
                                  <span className="mx-2">•</span>
                                  <span>Click to view</span>
                                </div>
                              </div>
                              <div className="opacity-0 group-hover:opacity-100 transition-opacity flex-shrink-0">
                                <Button
                                  variant="ghost"
                                  size="sm"
                                  className="h-8 w-8 p-0 text-gray-400 hover:text-red-600 hover:bg-red-50"
                                  onClick={(e) => {
                                    e.stopPropagation();
                                    handleDeleteReport(item);
                                  }}
                                >
                                  <Trash2 className="h-4 w-4" />
                                </Button>
                              </div>
                            </div>
                          </div>
                        );
                      } else if (item.type === 'podcast') {
                        const isExpanded = expandedPodcasts.has(itemId);
                        
                        return (
                          <div
                            key={`podcast-${itemId}`}
                            className="bg-white rounded-xl border border-gray-200 hover:border-gray-300 transition-all duration-200 overflow-hidden"
                          >
                            {/* Podcast Header */}
                            <div
                              className="p-4 cursor-pointer hover:bg-gray-50 transition-colors duration-200 group"
                              onClick={() => handlePodcastClick(item)}
                            >
                              <div className="flex items-center space-x-3">
                                <div className="w-8 h-8 bg-purple-600 rounded-lg flex items-center justify-center shadow-sm flex-shrink-0">
                                  {isExpanded ? (
                                    <ChevronDown className="h-4 w-4 text-white" />
                                  ) : (
                                    <Play className="h-4 w-4 text-white" />
                                  )}
                                </div>
                                <div className="flex-1 min-w-0">
                                  <h4 className="text-sm font-semibold text-gray-900 hover:text-purple-700 truncate">
                                    {item.title || 'Panel Discussion'}
                                  </h4>
                                  <div className="flex items-center text-xs text-gray-500 mt-1">
                                    <span>{new Date(item.created_at).toLocaleDateString()}</span>
                                    <span className="mx-2">•</span>
                                    <span>Podcast</span>
                                    <span className="mx-2">•</span>
                                    <span>Click to {isExpanded ? 'collapse' : 'play'}</span>
                                  </div>
                                </div>
                                <div className="flex-shrink-0 flex items-center space-x-2">
                                  <Button
                                    variant="ghost"
                                    size="sm"
                                    className="h-8 w-8 p-0 text-gray-400 hover:text-red-600 hover:bg-red-50 opacity-0 group-hover:opacity-100 transition-opacity"
                                    onClick={(e) => {
                                      e.stopPropagation();
                                      handleDeletePodcast(item);
                                    }}
                                  >
                                    <Trash2 className="h-4 w-4" />
                                  </Button>
                                  <div className={`w-2 h-2 rounded-full transition-colors ${isExpanded ? 'bg-purple-400' : 'bg-gray-300'}`}></div>
                                </div>
                              </div>
                            </div>

                            {/* Expanded Audio Player */}
                            {isExpanded && (
                              <div className="border-t border-gray-100 p-4 bg-gray-50">
                                <PodcastAudioPlayer
                                  podcast={item}
                                  onDownload={() => handleDownloadPodcast(item)}
                                  onDelete={() => handleDeletePodcast(item)}
                                  notebookId={notebookId}
                                />
                              </div>
                            )}
                          </div>
                        );
                      }
                      return null;
                    })}
>>>>>>> 0b9459e7
                  </div>
                </div>
              );
            })() : (
              <div className="flex-1 flex items-center justify-center p-8">
                <div className="text-center">
                  <div className="w-16 h-16 mx-auto mb-4 bg-gray-100 rounded-full flex items-center justify-center">
                    <FileText className="h-8 w-8 text-gray-400" />
                  </div>
                  <h3 className="text-sm font-medium text-gray-900 mb-1">No generated content yet</h3>
                  <p className="text-xs text-gray-500">Create a research report or podcast to see it here</p>
                </div>
              </div>
            )}
          </div>
<<<<<<< HEAD
        )}
          </>
        )}
      </div>
=======
        </div>
      ) : (
        <div className="flex-1 overflow-auto p-0 scrollbar-overlay">
          {/* Report preview content when viewing a specific report */}
        </div>
      )}
>>>>>>> 0b9459e7

      {/* ====== SINGLE RESPONSIBILITY: File viewer overlay ====== */}
      {selectedFile && (
        <FileViewer
          file={selectedFile}
          content={selectedFileContent}
          isExpanded={isStudioExpanded || false}
          viewMode={viewMode}
          onClose={handleCloseFile}
          onEdit={() => {
            setViewMode('edit');
            setIsPreviewingEdits(false);
          }}
          onSave={handleSaveFile}
          onDownload={selectedFile.audio_file ? 
            () => handleDownloadPodcast(selectedFile) : 
            () => handleDownloadReport(selectedFile)
          }
          onToggleExpand={toggleExpanded}
          onToggleViewMode={toggleViewMode}
          onContentChange={setSelectedFileContent}
          notebookId={notebookId}
          useMinIOUrls={config.USE_MINIO_URLS}
          hideHeader={isReportPreview}
<<<<<<< HEAD
=======
          isPreviewingEdits={isPreviewingEdits}
>>>>>>> 0b9459e7
        />
      )}


    </div>
  );
};

export default StudioPanel;

// ====== SUMMARY: SOLID PRINCIPLES IMPLEMENTATION ======
/*
1. SINGLE RESPONSIBILITY PRINCIPLE (SRP):
   - Each hook manages one specific concern (data, generation state, audio)
   - Each component has a single, well-defined purpose
   - Business logic separated from UI logic

2. OPEN/CLOSED PRINCIPLE (OCP):
   - Service abstraction allows new implementations without changing components
   - Status configurations can be extended without modifying StatusDisplay
   - Generation forms can be extended through props

3. LISKOV SUBSTITUTION PRINCIPLE (LSP):
   - All generation forms follow the same interface contract
   - Status components have consistent behavior regardless of state
   - Service implementations can be substituted seamlessly

4. INTERFACE SEGREGATION PRINCIPLE (ISP):
   - Props are focused and specific to each component's needs
   - No component receives props it doesn't use
   - Type definitions provide minimal, focused interfaces

5. DEPENDENCY INVERSION PRINCIPLE (DIP):
   - Components depend on abstract service interfaces
   - Concrete implementations are injected as dependencies
   - High-level components don't depend on low-level modules
*/<|MERGE_RESOLUTION|>--- conflicted
+++ resolved
@@ -2,11 +2,7 @@
 // This component demonstrates all 5 SOLID principles in action
 
 import React, { useState, useEffect, useCallback, useMemo } from 'react';
-<<<<<<< HEAD
-import { RefreshCw, Maximize2, Minimize2, Settings, FileText, Play, Palette, ChevronDown, Trash2, Edit, Download, Save, X } from 'lucide-react';
-=======
 import { RefreshCw, Maximize2, Minimize2, Settings, FileText, Play, Palette, ChevronDown, Trash2, Edit, Download, Save, X, Eye } from 'lucide-react';
->>>>>>> 0b9459e7
 import { Button } from '@/common/components/ui/button';
 import { useToast } from '@/common/components/ui/use-toast';
 
@@ -62,16 +58,7 @@
   const [selectedFileContent, setSelectedFileContent] = useState<string>('');
   const [viewMode, setViewMode] = useState<'preview' | 'edit'>('preview');
   const [isReportPreview, setIsReportPreview] = useState<boolean>(false);
-<<<<<<< HEAD
-  const [collapsedSections, setCollapsedSections] = useState<CollapsedSections>({
-    report: false,
-    podcast: false,
-    reports: false,
-    podcasts: false
-  });
-=======
   const [isPreviewingEdits, setIsPreviewingEdits] = useState<boolean>(false);
->>>>>>> 0b9459e7
   const [expandedPodcasts, setExpandedPodcasts] = useState<Set<string>>(new Set());
 
 
@@ -661,15 +648,12 @@
     setSelectedFileContent('');
     setViewMode('preview');
     setIsReportPreview(false);
-<<<<<<< HEAD
-=======
     setIsPreviewingEdits(false);
   }, []);
 
   const handlePreviewEdits = useCallback(() => {
     setIsPreviewingEdits(true);
     setViewMode('preview');
->>>>>>> 0b9459e7
   }, []);
 
   // ====== OPEN/CLOSED PRINCIPLE (OCP) ======
@@ -709,17 +693,6 @@
                   </Button>
                 )}
                 {viewMode === 'edit' && (
-<<<<<<< HEAD
-                  <Button
-                    variant="ghost"
-                    size="sm"
-                    className="h-7 px-2 text-xs text-gray-500 hover:text-gray-700"
-                    onClick={() => handleSaveFile(selectedFileContent)}
-                  >
-                    <Save className="h-3 w-3 mr-1" />
-                    Save
-                  </Button>
-=======
                   <>
                     <Button
                       variant="ghost"
@@ -740,7 +713,6 @@
                       Save
                     </Button>
                   </>
->>>>>>> 0b9459e7
                 )}
                 <Button
                   variant="ghost"
@@ -821,105 +793,14 @@
       </div>
 
       {/* ====== SINGLE RESPONSIBILITY: Main content area ====== */}
-<<<<<<< HEAD
-      <div className={`flex-1 overflow-auto ${isReportPreview ? 'p-0' : 'p-6 space-y-6'} scrollbar-overlay`}>
-        {!isReportPreview && (
-          <>
-=======
       {!isReportPreview ? (
         <div className="flex-1 flex flex-col overflow-hidden">
           {/* ====== FIXED SECTIONS: Generation Forms ====== */}
           <div className="flex-shrink-0 p-4 space-y-4 bg-gray-50/50 border-b border-gray-200/60">
->>>>>>> 0b9459e7
             {/* ====== LISKOV SUBSTITUTION PRINCIPLE (LSP) ====== */}
             {/* Both forms follow the same interface contract */}
             
             <ReportGenerationForm
-<<<<<<< HEAD
-          config={reportGeneration.config}
-          onConfigChange={reportGeneration.updateConfig}
-          availableModels={studioData.availableModels || {}}
-          generationState={{
-            state: reportGeneration.state,
-            progress: reportGeneration.progress,
-            error: reportGeneration.error || undefined,
-            isGenerating: reportGeneration.isGenerating
-          }}
-          onGenerate={handleGenerateReport}
-          onCancel={handleCancelReport}
-          selectedFiles={selectedFiles}
-          onOpenModal={onOpenModal}
-          onCloseModal={onCloseModal}
-        />
-
-        <PodcastGenerationForm
-          config={podcastGeneration.config}
-          onConfigChange={podcastGeneration.updateConfig}
-          generationState={{
-            state: podcastGeneration.state,
-            progress: podcastGeneration.progress ? parseInt(podcastGeneration.progress) || 0 : undefined,
-            error: podcastGeneration.error || undefined
-          }}
-          onGenerate={handleGeneratePodcast}
-          onCancel={handleCancelPodcast}
-          selectedFiles={selectedFiles}
-          selectedSources={selectedSources}
-          onOpenModal={onOpenModal}
-          onCloseModal={onCloseModal}
-        />
-
-        {/* ====== SEPARATOR BETWEEN PODCAST FORM AND REPORT LISTINGS ====== */}
-        {studioData.reports.length > 0 && (
-          <div className="px-6 py-2">
-            <div className="border-t border-gray-200/60"></div>
-          </div>
-        )}
-
-        {/* ====== INLINE REPORT LISTINGS ====== */}
-        {studioData.reports.length > 0 && (
-          <div className="px-6 py-4">
-            <div className="space-y-3">
-              {studioData.reports.map((report: ReportItem, index: number) => (
-                <div
-                  key={report.id || index}
-                  className="p-4 bg-white hover:bg-gray-50 rounded-xl transition-all duration-200 cursor-pointer group border border-gray-200 hover:border-gray-300"
-                  onClick={() => handleSelectReport(report)}
-                >
-                  <div className="flex items-start space-x-3">
-                    <div className="w-8 h-8 bg-blue-600 rounded-lg flex items-center justify-center shadow-sm flex-shrink-0 mt-1">
-                      <FileText className="h-4 w-4 text-white" />
-                    </div>
-                    <div className="flex-1 min-w-0">
-                      <h4 className="text-sm font-semibold text-gray-900 group-hover:text-blue-700 mb-2">
-                        {report.title || 'Research Report'}
-                      </h4>
-                      <p className="text-xs text-gray-600 leading-relaxed mb-2">
-                        {getReportPreview(report)}
-                      </p>
-                      <div className="flex items-center text-xs text-gray-500">
-                        <span>{report.created_at ? new Date(report.created_at).toLocaleDateString() : 'Generated'}</span>
-                        <span className="mx-2">•</span>
-                        <span>Click to edit</span>
-                      </div>
-                    </div>
-                    <div className="opacity-0 group-hover:opacity-100 transition-opacity flex-shrink-0">
-                      <Button
-                        variant="ghost"
-                        size="sm"
-                        className="h-8 w-8 p-0 text-gray-400 hover:text-red-600 hover:bg-red-50"
-                        onClick={(e) => {
-                          e.stopPropagation();
-                          handleDeleteReport(report);
-                        }}
-                      >
-                        <Trash2 className="h-4 w-4" />
-                      </Button>
-                    </div>
-                  </div>
-                </div>
-              ))}
-            </div>
-=======
               config={reportGeneration.config}
               onConfigChange={reportGeneration.updateConfig}
               availableModels={studioData.availableModels || {}}
@@ -951,82 +832,8 @@
               onOpenModal={onOpenModal}
               onCloseModal={onCloseModal}
             />
->>>>>>> 0b9459e7
           </div>
 
-<<<<<<< HEAD
-        {/* ====== SEPARATOR BETWEEN PODCAST FORM AND PODCAST LISTINGS ====== */}
-        {studioData.podcasts.length > 0 && (
-          <div className="px-6 py-2">
-            <div className="border-t border-gray-200/60"></div>
-          </div>
-        )}
-
-        {/* ====== INLINE PODCAST LISTINGS ====== */}
-        {studioData.podcasts.length > 0 && (
-          <div className="px-6 py-4">
-            <div className="space-y-3">
-              {studioData.podcasts.map((podcast: PodcastItem, index: number) => {
-                const podcastId = podcast.id || podcast.job_id || index.toString();
-                const isExpanded = expandedPodcasts.has(podcastId);
-                
-                return (
-                  <div
-                    key={podcastId}
-                    className="bg-white rounded-xl border border-gray-200 hover:border-gray-300 transition-all duration-200 overflow-hidden"
-                  >
-                    {/* Podcast Header */}
-                    <div
-                      className="p-4 cursor-pointer hover:bg-gray-50 transition-colors duration-200 group"
-                      onClick={() => handlePodcastClick(podcast)}
-                    >
-                      <div className="flex items-center space-x-3">
-                        <div className="w-8 h-8 bg-purple-600 rounded-lg flex items-center justify-center shadow-sm flex-shrink-0">
-                          {isExpanded ? (
-                            <ChevronDown className="h-4 w-4 text-white" />
-                          ) : (
-                            <Play className="h-4 w-4 text-white" />
-                          )}
-                        </div>
-                        <div className="flex-1 min-w-0">
-                          <h4 className="text-sm font-semibold text-gray-900 hover:text-purple-700">
-                            {podcast.title || 'Panel Discussion'}
-                          </h4>
-                          <div className="flex items-center text-xs text-gray-500 mt-1">
-                            <span>{podcast.created_at ? new Date(podcast.created_at).toLocaleDateString() : 'Generated'}</span>
-                            <span className="mx-2">•</span>
-                            <span>Click to {isExpanded ? 'collapse' : 'play'}</span>
-                          </div>
-                        </div>
-                        <div className="flex-shrink-0 flex items-center space-x-2">
-                          <Button
-                            variant="ghost"
-                            size="sm"
-                            className="h-8 w-8 p-0 text-gray-400 hover:text-red-600 hover:bg-red-50 opacity-0 group-hover:opacity-100 transition-opacity"
-                            onClick={(e) => {
-                              e.stopPropagation();
-                              handleDeletePodcast(podcast);
-                            }}
-                          >
-                            <Trash2 className="h-4 w-4" />
-                          </Button>
-                          <div className={`w-2 h-2 rounded-full transition-colors ${isExpanded ? 'bg-purple-400' : 'bg-gray-300'}`}></div>
-                        </div>
-                      </div>
-                    </div>
-
-                    {/* Expanded Audio Player */}
-                    {isExpanded && (
-                      <div className="border-t border-gray-100 p-4 bg-gray-50">
-                        <PodcastAudioPlayer
-                          podcast={podcast}
-                          onDownload={() => handleDownloadPodcast(podcast)}
-                          onDelete={() => handleDeletePodcast(podcast)}
-                          notebookId={notebookId}
-                        />
-                      </div>
-                    )}
-=======
           {/* ====== SCROLLABLE SECTION: Generated Files List ====== */}
           <div className="flex-1 overflow-auto scrollbar-overlay">
             {(studioData.reports.length > 0 || studioData.podcasts.length > 0) ? (() => {
@@ -1161,7 +968,6 @@
                       }
                       return null;
                     })}
->>>>>>> 0b9459e7
                   </div>
                 </div>
               );
@@ -1177,19 +983,12 @@
               </div>
             )}
           </div>
-<<<<<<< HEAD
-        )}
-          </>
-        )}
-      </div>
-=======
         </div>
       ) : (
         <div className="flex-1 overflow-auto p-0 scrollbar-overlay">
           {/* Report preview content when viewing a specific report */}
         </div>
       )}
->>>>>>> 0b9459e7
 
       {/* ====== SINGLE RESPONSIBILITY: File viewer overlay ====== */}
       {selectedFile && (
@@ -1214,10 +1013,7 @@
           notebookId={notebookId}
           useMinIOUrls={config.USE_MINIO_URLS}
           hideHeader={isReportPreview}
-<<<<<<< HEAD
-=======
           isPreviewingEdits={isPreviewingEdits}
->>>>>>> 0b9459e7
         />
       )}
 
